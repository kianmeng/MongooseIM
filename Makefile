--- conflicted
+++ resolved
@@ -23,14 +23,10 @@
 		then $(RUN) $(REBAR) ct --dir test --suite $(SUITE) ; \
 		else $(RUN) $(REBAR) ct $(REBAR_CT_EXTRA_ARGS); fi)
 
-<<<<<<< HEAD
-rel: certs configure.out rel/vars.config rel/vars-toml.config
-=======
 eunit:
 	@$(RUN) $(REBAR) eunit
 
-rel: certs configure.out rel/vars.config
->>>>>>> 49d4ea69
+rel: certs configure.out rel/vars.config rel/vars-toml.config
 	. ./configure.out && $(REBAR) as prod release
 
 shell: certs etc/mongooseim.cfg
