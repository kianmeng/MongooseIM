%%%----------------------------------------------------------------------
%%% File    : mod_ping.erl
%%% Author  : Piotr Nosek <piotr.nosek@erlang-solutions.com>
%%% Purpose : XEP-0199 XMPP Ping implementation
%%% Created : 14 Nov 2019 by Piotr Nosek <piotr.nosek@erlang-solutions.com>
%%%----------------------------------------------------------------------

-module(mod_ping).
-author('piotr.nosek@erlang-solutions.com').

-behavior(gen_mod).
-xep([{xep, 199}, {version, "2.0"}]).
-include("mongoose.hrl").
-include("jlib.hrl").
-include("mongoose_config_spec.hrl").

-define(DEFAULT_SEND_PINGS, false). % bool()
-define(DEFAULT_PING_INTERVAL, (60*1000)). % 60 seconds
-define(DEFAULT_PING_REQ_TIMEOUT, (32*1000)).% 32 seconds

%% gen_mod callbacks
-export([start/2,
         stop/1,
         config_spec/0,
         supported_features/0]).

%% Hook callbacks
-export([iq_ping/5,
         user_online/5,
         user_offline/5,
         user_send/4,
         user_ping_response/5,
         user_keep_alive/2]).

%% Remote hook callback
-export([handle_remote_hook/4]).

%%====================================================================
%% Info Handler
%%====================================================================

route_ping_iq(JID, Server, HostType) ->
    PingReqTimeout = gen_mod:get_module_opt(HostType, ?MODULE, ping_req_timeout,
                                            ?DEFAULT_PING_REQ_TIMEOUT),
    IQ = #iq{type = get,
             sub_el = [#xmlel{name = <<"ping">>,
                              attrs = [{<<"xmlns">>, ?NS_PING}]}]},
    Pid = self(),
    T0 = erlang:monotonic_time(millisecond),
    F = fun(_From, _To, Acc, timeout) ->
               ejabberd_c2s:run_remote_hook(Pid, mod_ping, timeout),
               NewAcc = mongoose_hooks:user_ping_response(HostType,
                                                          Acc, JID, timeout, 0),
               NewAcc;
           (_From, _To, Acc, Response) ->
               % received a pong from client
               TDelta = erlang:monotonic_time(millisecond) - T0,
               NewAcc = mongoose_hooks:user_ping_response(HostType,
                                                          Acc, JID, Response, TDelta),
               NewAcc
        end,
    From = jid:make_noprep(<<"">>, Server, <<"">>),
    Acc = mongoose_acc:new(#{ location => ?LOCATION,
                              lserver => Server,
                              host_type => HostType,
                              from_jid => From,
                              to_jid => JID,
                              element => jlib:iq_to_xml(IQ) }),
    ejabberd_local:route_iq(From, JID, Acc, IQ, F, PingReqTimeout).

%%====================================================================
%% utility
%%====================================================================

hooks(HostType) ->
    [{sm_register_connection_hook, HostType, ?MODULE, user_online, 100},
     {sm_remove_connection_hook, HostType, ?MODULE, user_offline, 100},
     {user_send_packet, HostType, ?MODULE, user_send, 100},
     {user_sent_keep_alive, HostType, ?MODULE, user_keep_alive, 100},
     {user_ping_response, HostType, ?MODULE, user_ping_response, 100},
     {c2s_remote_hook, HostType, ?MODULE, handle_remote_hook, 100}].

<<<<<<< HEAD
ensure_metrics(Host) ->
    mongoose_metrics:ensure_metric(Host, [mod_ping, ping_response], spiral),
    mongoose_metrics:ensure_metric(Host, [mod_ping, ping_response_timeout], spiral),
    mongoose_metrics:ensure_metric(Host, [mod_ping, ping_response_time], histogram).
=======

ensure_metrics(HostType) ->
    mongoose_metrics:ensure_metric(HostType, [mod_ping, ping_response], spiral),
    mongoose_metrics:ensure_metric(HostType, [mod_ping, ping_response_timeout], spiral),
    mongoose_metrics:ensure_metric(HostType, [mod_ping, ping_response_time], histogram).
>>>>>>> 6433bca7

%%====================================================================
%% gen_mod callbacks
%%====================================================================

start(HostType, Opts) ->
    ensure_metrics(HostType),
    SendPings = gen_mod:get_opt(send_pings, Opts, ?DEFAULT_SEND_PINGS),
    IQDisc = gen_mod:get_opt(iqdisc, Opts, no_queue),
<<<<<<< HEAD
    gen_iq_handler:add_iq_handler(ejabberd_sm, Host, ?NS_PING,
                                  ?MODULE, iq_ping, IQDisc),
    gen_iq_handler:add_iq_handler(ejabberd_local, Host, ?NS_PING,
                                  ?MODULE, iq_ping, IQDisc),
    maybe_add_hooks_handlers(Host, SendPings).
=======
    %% TODO: update code related to mod_disco
    mod_disco:register_feature(HostType, ?NS_PING),
    gen_iq_handler:add_iq_handler_for_domain(HostType, ?NS_PING, ejabberd_sm,
                                             fun ?MODULE:iq_ping/5, #{}, IQDisc),
    gen_iq_handler:add_iq_handler_for_domain(HostType, ?NS_PING, ejabberd_local,
                                             fun ?MODULE:iq_ping/5, #{}, IQDisc),
    maybe_add_hooks_handlers(HostType, SendPings).
>>>>>>> 6433bca7

maybe_add_hooks_handlers(Host, true) ->
    ejabberd_hooks:add(hooks(Host));
maybe_add_hooks_handlers(_, _) ->
    ok.

stop(HostType) ->
%%    a word of warning: timers are installed in c2s processes, so stopping mod_ping
%%    won't stop currently running timers. They'll run one more time, and then stop.
<<<<<<< HEAD
    ejabberd_hooks:delete(hooks(Host)),
    gen_iq_handler:remove_iq_handler(ejabberd_local, Host, ?NS_PING),
    gen_iq_handler:remove_iq_handler(ejabberd_sm, Host, ?NS_PING).
=======
    ejabberd_hooks:delete(hooks(HostType)),
    gen_iq_handler:remove_iq_handler_for_domain(HostType, ?NS_PING, ejabberd_local),
    gen_iq_handler:remove_iq_handler_for_domain(HostType, ?NS_PING, ejabberd_sm),
    %% TODO: update code related to mod_disco
    mod_disco:unregister_feature(HostType, ?NS_PING).
>>>>>>> 6433bca7

-spec config_spec() -> mongoose_config_spec:config_section().
config_spec() ->
    #section{
       items = #{<<"send_pings">> => #option{type = boolean},
                 <<"ping_interval">> => #option{type = integer,
                                                validate = positive,
                                                process = fun timer:seconds/1},
                 <<"timeout_action">> => #option{type = atom,
                                                 validate = {enum, [none, kill]}},
                 <<"ping_req_timeout">> => #option{type = integer,
                                                   validate = positive,
                                                   process = fun timer:seconds/1},
                 <<"iqdisc">> => mongoose_config_spec:iqdisc()
                }
      }.

supported_features() -> [dynamic_domains].

%%====================================================================
%% IQ handlers
%%====================================================================
iq_ping(Acc, _From, _To, #iq{type = get, sub_el = #xmlel{name = <<"ping">>}} = IQ, _) ->
    {Acc, IQ#iq{type = result, sub_el = []}};
iq_ping(Acc, _From, _To, #iq{sub_el = SubEl} = IQ, _) ->
    NewSubEl = [SubEl, mongoose_xmpp_errors:feature_not_implemented()],
    {Acc, IQ#iq{type = error, sub_el = NewSubEl}}.

%%====================================================================
%% Hook callbacks
%%====================================================================

handle_remote_hook(HandlerState, mod_ping, Args, C2SState) ->
    handle_remote_call(Args,
                       ejabberd_c2s_state:jid(C2SState),
                       ejabberd_c2s_state:server(C2SState),
                       ejabberd_c2s_state:host_type(C2SState),
                       HandlerState);
handle_remote_hook(HandlerState, _, _, _) ->
    HandlerState.

user_online(Acc, _HostType, {_, Pid} = _SID, _Jid, _Info) ->
    ejabberd_c2s:run_remote_hook(Pid, mod_ping, init),
    Acc.

user_offline(Acc, {_, Pid} = _SID, _JID, _Info, _Reason) ->
    ejabberd_c2s:run_remote_hook(Pid, mod_ping, remove_timer),
    Acc.

user_send(Acc, _JID, _From, _Packet) ->
    ejabberd_c2s:run_remote_hook(self(), mod_ping, init),
    Acc.

user_keep_alive(Acc, _JID) ->
    ejabberd_c2s:run_remote_hook(self(), mod_ping, init),
    Acc.

-spec user_ping_response(Acc :: mongoose_acc:t(),
                         HostType :: mongooseim:host_type(),
                         JID :: jid:jid(),
                         Response :: timeout | jlib:iq(),
                         TDelta :: pos_integer()) -> mongoose_acc:t().
user_ping_response(Acc, HostType, _JID, timeout, _TDelta) ->
    mongoose_metrics:update(HostType, [mod_ping, ping_response_timeout], 1),
    Acc;
user_ping_response(Acc, HostType, _JID, _Response, TDelta) ->
    mongoose_metrics:update(HostType, [mod_ping, ping_response_time], TDelta),
    mongoose_metrics:update(HostType, [mod_ping, ping_response], 1),
    Acc.

%%====================================================================
%% Implementation
%%====================================================================

handle_remote_call(init, _JID, _Server, HostType, HandlerState) ->
    start_ping_timer(HandlerState, HostType);
handle_remote_call(send_ping, JID, Server, HostType, HandlerState) ->
    route_ping_iq(JID, Server, HostType),
    start_ping_timer(HandlerState, Server);
handle_remote_call(timeout, JID, _Server, HostType, HandlerState) ->
    mongoose_hooks:user_ping_timeout(HostType, JID),
    case gen_mod:get_module_opt(HostType, ?MODULE, timeout_action, none) of
        kill -> ejabberd_c2s:stop(self());
        _ -> ok
    end,
    HandlerState;
handle_remote_call(remove_timer, _JID, _Server, _HostType, HandlerState) ->
    cancel_timer(HandlerState),
    empty_state.

-spec start_ping_timer(term(), jid:server()) -> reference().
start_ping_timer(HandlerState, HostType) ->
    cancel_timer(HandlerState),
    PingInterval = gen_mod:get_module_opt(HostType, ?MODULE, ping_interval,
                                          ?DEFAULT_PING_INTERVAL),
    ejabberd_c2s:run_remote_hook_after(PingInterval, self(), mod_ping, send_ping).

cancel_timer(empty_state) ->
    do_nothing;
cancel_timer(TRef) ->
    erlang:cancel_timer(TRef).
<|MERGE_RESOLUTION|>--- conflicted
+++ resolved
@@ -80,18 +80,10 @@
      {user_ping_response, HostType, ?MODULE, user_ping_response, 100},
      {c2s_remote_hook, HostType, ?MODULE, handle_remote_hook, 100}].
 
-<<<<<<< HEAD
-ensure_metrics(Host) ->
-    mongoose_metrics:ensure_metric(Host, [mod_ping, ping_response], spiral),
-    mongoose_metrics:ensure_metric(Host, [mod_ping, ping_response_timeout], spiral),
-    mongoose_metrics:ensure_metric(Host, [mod_ping, ping_response_time], histogram).
-=======
-
 ensure_metrics(HostType) ->
     mongoose_metrics:ensure_metric(HostType, [mod_ping, ping_response], spiral),
     mongoose_metrics:ensure_metric(HostType, [mod_ping, ping_response_timeout], spiral),
     mongoose_metrics:ensure_metric(HostType, [mod_ping, ping_response_time], histogram).
->>>>>>> 6433bca7
 
 %%====================================================================
 %% gen_mod callbacks
@@ -101,21 +93,11 @@
     ensure_metrics(HostType),
     SendPings = gen_mod:get_opt(send_pings, Opts, ?DEFAULT_SEND_PINGS),
     IQDisc = gen_mod:get_opt(iqdisc, Opts, no_queue),
-<<<<<<< HEAD
-    gen_iq_handler:add_iq_handler(ejabberd_sm, Host, ?NS_PING,
-                                  ?MODULE, iq_ping, IQDisc),
-    gen_iq_handler:add_iq_handler(ejabberd_local, Host, ?NS_PING,
-                                  ?MODULE, iq_ping, IQDisc),
-    maybe_add_hooks_handlers(Host, SendPings).
-=======
-    %% TODO: update code related to mod_disco
-    mod_disco:register_feature(HostType, ?NS_PING),
     gen_iq_handler:add_iq_handler_for_domain(HostType, ?NS_PING, ejabberd_sm,
                                              fun ?MODULE:iq_ping/5, #{}, IQDisc),
     gen_iq_handler:add_iq_handler_for_domain(HostType, ?NS_PING, ejabberd_local,
                                              fun ?MODULE:iq_ping/5, #{}, IQDisc),
     maybe_add_hooks_handlers(HostType, SendPings).
->>>>>>> 6433bca7
 
 maybe_add_hooks_handlers(Host, true) ->
     ejabberd_hooks:add(hooks(Host));
@@ -125,17 +107,10 @@
 stop(HostType) ->
 %%    a word of warning: timers are installed in c2s processes, so stopping mod_ping
 %%    won't stop currently running timers. They'll run one more time, and then stop.
-<<<<<<< HEAD
-    ejabberd_hooks:delete(hooks(Host)),
-    gen_iq_handler:remove_iq_handler(ejabberd_local, Host, ?NS_PING),
-    gen_iq_handler:remove_iq_handler(ejabberd_sm, Host, ?NS_PING).
-=======
     ejabberd_hooks:delete(hooks(HostType)),
     gen_iq_handler:remove_iq_handler_for_domain(HostType, ?NS_PING, ejabberd_local),
     gen_iq_handler:remove_iq_handler_for_domain(HostType, ?NS_PING, ejabberd_sm),
-    %% TODO: update code related to mod_disco
-    mod_disco:unregister_feature(HostType, ?NS_PING).
->>>>>>> 6433bca7
+    ok.
 
 -spec config_spec() -> mongoose_config_spec:config_section().
 config_spec() ->
