%% @doc This module provides main interface to graphql. It initializes schemas
%% and allows executing queries with permissions checks.
%% @end
-module(mongoose_graphql).

-include_lib("kernel/include/logger.hrl").

%API
-export([init/0,
         get_endpoint/1,
         create_endpoint/3,
         execute/2,
         execute/3]).

-ignore_xref([create_endpoint/3]).

-type request() :: #{document := binary(),
                     operation_name := binary() | undefined,
                     vars := map(),
                     authorized := boolean(),
                     ctx := map()}.

-export_type([request/0]).

-define(USER_EP_NAME, user_schema_ep).
-define(ADMIN_EP_NAME, admin_schema_ep).

%% @doc Create and initialize endpoints for user and admin.
-spec init() -> ok.
init() ->
    create_endpoint(?USER_EP_NAME, user_mapping_rules(), schema_global_patterns("user")),
    create_endpoint(?ADMIN_EP_NAME, admin_mapping_rules(), schema_global_patterns("admin")),
    ok.

%% @doc Get endpoint_context for passed endpoint name.
-spec get_endpoint(atom()) -> graphql:endpoint_context().
get_endpoint(admin) ->
    graphql_schema:get_endpoint_ctx(?ADMIN_EP_NAME);
get_endpoint(user) ->
    graphql_schema:get_endpoint_ctx(?USER_EP_NAME);
get_endpoint(Name) ->
    graphql_schema:get_endpoint_ctx(Name).

%% @doc Create a new endpoint and load schema.
-spec create_endpoint(atom(), map(), [file:filename_all()]) -> gen:start_ret().
create_endpoint(Name, Mapping, Patterns) ->
    Res = graphql_schema:start_link(Name),
    Ep = graphql_schema:get_endpoint_ctx(Name),
    {ok, SchemaData} = load_multiple_file_schema(Patterns),
    ok = graphql:load_schema(Ep, Mapping, SchemaData),
    ok = graphql:validate_schema(Ep),
    Res.

%% @doc Execute request on a given endpoint.
-spec execute(graphql:endpoint_context(), request()) ->
    {ok, map()} | {error, term()}.
execute(Ep, #{document := Doc,
              operation_name := OpName,
              authorized := AuthStatus,
              vars := Vars,
              ctx := Ctx}) ->
    try
        {ok, Ast} = graphql_parse(Doc),
        {ok, #{ast := Ast2,
               fun_env := FunEnv}} = graphql:type_check(Ep, Ast),
        ok = graphql:validate(Ast2),
        ok = mongoose_graphql_permissions:check_permissions(OpName, AuthStatus, Ast2),
        Coerced = graphql:type_check_params(Ep, FunEnv, OpName, Vars),
        Ctx2 = Ctx#{params => Coerced,
                    operation_name => OpName,
                    authorized => AuthStatus,
                    error_module => mongoose_graphql_errors},
        {ok, graphql:execute(Ep, Ctx2, Ast2)}
    catch
        throw:{error, Err} ->
            {error, Err};
        Class:Reason:Stacktrace ->
            Err = #{what => graphql_internal_crash,
                    class => Class, reason => Reason,
                    stacktrace => Stacktrace},
            ?LOG_ERROR(Err),
            {error, internal_crash}
    end.

%% @doc Execute selected operation on a given endpoint with authorization.
-spec execute(graphql:endpoint_context(), undefined | binary(), binary()) ->
    {ok, map()} | {error, term()}.
execute(Ep, OpName, Doc)  ->
    Req = #{document => Doc,
            operation_name => OpName,
            vars => #{},
            authorized => true,
            ctx => #{}},
    execute(Ep, Req).

% Internal

-spec schema_global_patterns(file:name_all()) -> [file:filename_all()].
schema_global_patterns(SchemaDir) ->
    [schema_pattern(SchemaDir), schema_pattern("global")].

-spec schema_pattern(file:name_all()) -> file:filename_all().
schema_pattern(DirName) ->
    schema_pattern(DirName, "*.gql").

-spec schema_pattern(file:name_all(), file:name_all()) -> file:filename_all().
schema_pattern(DirName, Pattern) ->
    filename:join([code:priv_dir(mongooseim), "graphql/schemas", DirName, Pattern]).

graphql_parse(Doc) ->
    case graphql:parse(Doc) of
        {ok, _} = Ok ->
            Ok;
        {error, Err} ->
            graphql_err:abort([], parse, Err)
    end.

admin_mapping_rules() ->
    #{objects => #{
        'AdminQuery' => mongoose_graphql_admin_query,
        'DomainAdminQuery' => mongoose_graphql_domain_admin_query,
        'AdminMutation' => mongoose_graphql_admin_mutation,
<<<<<<< HEAD
        'DomainAdminMutation' => mongoose_graphql_domain_admin_mutation,
=======
        'StanzaAdminMutation' => mongoose_graphql_stanza_admin_mutation,
        'StanzaAdminQuery' => mongoose_graphql_stanza_admin_query,
>>>>>>> c468ee6c
        'Domain' => mongoose_graphql_domain,
        default => mongoose_graphql_default},
      interfaces => #{default => mongoose_graphql_default},
      scalars => #{default => mongoose_graphql_scalar},
      enums => #{default => mongoose_graphql_enum}}.

user_mapping_rules() ->
    #{objects => #{
        'UserQuery' => mongoose_graphql_user_query,
        'UserMutation' => mongoose_graphql_user_mutation,
        'UserAuthInfo' => mongoose_graphql_user_auth_info,
        default => mongoose_graphql_default},
      interfaces => #{default => mongoose_graphql_default},
      scalars => #{default => mongoose_graphql_scalar},
      enums => #{default => mongoose_graphql_enum}}.

load_multiple_file_schema(Patterns) ->
    Paths = lists:flatmap(fun(P) -> filelib:wildcard(P) end, Patterns),
    try
        SchemaData = [read_schema_file(P) || P <- Paths],
        {ok, lists:flatten(SchemaData)}
    catch
        throw:{error, Reason, Path} ->
            ?LOG_ERROR(#{what => graphql_cannot_load_schema,
                         reason => Reason, path => Path}),
            {error, cannot_load}
    end.

read_schema_file(Path) ->
    case file:read_file(Path) of
         {ok, Data} ->
            binary_to_list(Data);
         {error, Reason} ->
            throw({error, Reason, Path})
    end.<|MERGE_RESOLUTION|>--- conflicted
+++ resolved
@@ -120,12 +120,9 @@
         'AdminQuery' => mongoose_graphql_admin_query,
         'DomainAdminQuery' => mongoose_graphql_domain_admin_query,
         'AdminMutation' => mongoose_graphql_admin_mutation,
-<<<<<<< HEAD
         'DomainAdminMutation' => mongoose_graphql_domain_admin_mutation,
-=======
         'StanzaAdminMutation' => mongoose_graphql_stanza_admin_mutation,
         'StanzaAdminQuery' => mongoose_graphql_stanza_admin_query,
->>>>>>> c468ee6c
         'Domain' => mongoose_graphql_domain,
         default => mongoose_graphql_default},
       interfaces => #{default => mongoose_graphql_default},
