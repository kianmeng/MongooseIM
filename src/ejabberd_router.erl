%%%----------------------------------------------------------------------
%%% File    : ejabberd_router.erl
%%% Author  : Alexey Shchepin <alexey@process-one.net>
%%% Purpose : Main router
%%% Created : 27 Nov 2002 by Alexey Shchepin <alexey@process-one.net>
%%%
%%%
%%% ejabberd, Copyright (C) 2002-2011   ProcessOne
%%%
%%% This program is free software; you can redistribute it and/or
%%% modify it under the terms of the GNU General Public License as
%%% published by the Free Software Foundation; either version 2 of the
%%% License, or (at your option) any later version.
%%%
%%% This program is distributed in the hope that it will be useful,
%%% but WITHOUT ANY WARRANTY; without even the implied warranty of
%%% MERCHANTABILITY or FITNESS FOR A PARTICULAR PURPOSE.  See the GNU
%%% General Public License for more details.
%%%
%%% You should have received a copy of the GNU General Public License
%%% along with this program; if not, write to the Free Software
%%% Foundation, Inc., 51 Franklin Street, Fifth Floor, Boston, MA 02110-1301 USA
%%%
%%%----------------------------------------------------------------------

-module(ejabberd_router).
-author('alexey@process-one.net').

-behaviour(gen_server).
%% API
-export([route/3,
         route/4,
         route_error/4,
         route_error_reply/4,
         register_route/2,
         register_routes/2,
         unregister_route/1,
         unregister_routes/1,
         dirty_get_all_routes/0,
         dirty_get_all_domains/0,
         dirty_get_all_routes/1,
         dirty_get_all_domains/1,
         dirty_get_all_components/1,
         register_components/2,
         register_components/3,
         register_components/4,
         register_component/2,
         register_component/3,
         register_component/4,
         lookup_component/1,
         lookup_component/2,
         unregister_component/1,
         unregister_component/2,
         unregister_components/1,
         unregister_components/2
        ]).

-export([start_link/0]).
-export([routes_cleanup_on_nodedown/2]).

%% gen_server callbacks
-export([init/1, handle_call/3, handle_cast/2, handle_info/2,
         terminate/2, code_change/3]).

%% debug exports for tests
-export([update_tables/0]).

-ignore_xref([dirty_get_all_domains/1, dirty_get_all_routes/0, dirty_get_all_routes/1,
              register_component/2, register_component/3, register_component/4,
              register_components/2, register_components/3, register_routes/2,
              route_error/4, routes_cleanup_on_nodedown/2, start_link/0,
              unregister_component/1, unregister_component/2, unregister_components/2,
              unregister_routes/1, update_tables/0]).

-include("mongoose.hrl").
-include("jlib.hrl").
-include("route.hrl").
-include("external_component.hrl").

-record(state, {}).

-type domain() :: binary().

-type external_component() :: #external_component{domain :: domain(),
                                                  handler :: mongoose_packet_handler:t(),
                                                  is_hidden :: boolean()}.

% Not simple boolean() because is probably going to support third value in the future: only_hidden.
% Besides, it increases readability.
-type return_hidden() :: only_public | all.

%%====================================================================
%% API
%%====================================================================
%%--------------------------------------------------------------------
%% Description: Starts the server
%%--------------------------------------------------------------------


-spec start_link() -> 'ignore' | {'error', _} | {'ok', pid()}.
start_link() ->
    gen_server:start_link({local, ?MODULE}, ?MODULE, [], []).

%% @doc The main routing function. It puts the message through a chain
%% of filtering/routing modules, as defined in config 'routing_modules'
%% setting (default is hardcoded in default_routing_modules function
%% of this module). Each of those modules should use xmpp_router behaviour
%% and implement two functions:
%% filter/3 - should return either 'drop' atom or its args
%% route/3, which should either:
%%   - deliver the message locally by calling mongoose_local_delivery:do_route/5
%%     and return 'done'
%%   - deliver the message it its own way and return 'done'
%%   - return its args
%%   - return a tuple of {From, To, Packet} which might be modified
%% For both functions, returning a 'drop' or 'done' atom terminates the procedure,
%% while returning a tuple means 'proceed' and the tuple is passed to
%% the next module in sequence.
-spec route(From   :: jid:jid(),
    To     :: jid:jid(),
    Packet :: mongoose_acc:t()|exml:element()) -> mongoose_acc:t().
route(From, To, #xmlel{} = Packet) ->
    % ?LOG_ERROR("Deprecated - it should be Acc: ~p", [Packet]),
    Acc = mongoose_acc:new(#{ location => ?LOCATION,
                              lserver => From#jid.lserver,
                              element => Packet,
                              from_jid => From,
                              to_jid => To }),
    % (called by broadcasting)
    route(From, To, Acc);
route(From, To, Acc) ->
    ?LOG_DEBUG(#{what => route, acc => Acc}),
    El = mongoose_acc:element(Acc),
    RoutingModules = routing_modules_list(),
    NewAcc = route(From, To, Acc, El, RoutingModules),
    ?LOG_DEBUG(#{what => routing_result,
                 routing_result => mongoose_acc:get(router, result, {drop, undefined}, NewAcc),
                 routing_modules => RoutingModules, acc => Acc}),
    NewAcc.

-spec route(From   :: jid:jid(),
            To     :: jid:jid(),
            Acc :: mongoose_acc:t(),
            El :: exml:element() | {error, term()}) -> mongoose_acc:t().
route(_From, _To, Acc, {error, Reason} = Err) ->
    ?LOG_INFO(#{what => cannot_route_stanza, acc => Acc, reason => Reason}),
    mongoose_acc:append(router, result, Err, Acc);
route(From, To, Acc, El) ->
    Acc1 = mongoose_acc:update_stanza(#{ from_jid => From,
                                         to_jid => To,
                                         element => El }, Acc),
    ?LOG_DEBUG(#{what => route, acc => Acc1}),
    RoutingModules = routing_modules_list(),
    NewAcc = route(From, To, Acc1, El, RoutingModules),
    ?LOG_DEBUG(#{what => routing_result,
                 routing_result => mongoose_acc:get(router, result, {drop, undefined}, NewAcc),
                 routing_modules => RoutingModules, acc => Acc}),
    NewAcc.

%% Route the error packet only if the originating packet is not an error itself.
%% RFC3920 9.3.1
-spec route_error(From   :: jid:jid(),
                  To     :: jid:jid(),
                  Acc :: mongoose_acc:t(),
                  ErrPacket :: exml:element()) -> mongoose_acc:t().
route_error(From, To, Acc, ErrPacket) ->
    case mongoose_acc:stanza_type(Acc) of
        <<"error">> ->
            Acc;
        _ ->
            route(From, To, Acc, ErrPacket)
    end.

-spec route_error_reply(jid:jid(), jid:jid(), mongoose_acc:t(), exml:element()) ->
    mongoose_acc:t().
route_error_reply(From, To, Acc, Error) ->
    {Acc1, ErrorReply} = jlib:make_error_reply(Acc, Error),
    route_error(From, To, Acc1, ErrorReply).


-spec register_components([Domain :: domain()],
                          Handler :: mongoose_packet_handler:t()) -> ok | {error, any()}.
register_components(Domains, Handler) ->
    register_components(Domains, node(), Handler).

-spec register_components([Domain :: domain()],
                          Node :: node(),
                          Handler :: mongoose_packet_handler:t()) -> ok | {error, any()}.
register_components(Domains, Node, Handler) ->
    register_components(Domains, Node, Handler, false).

-spec register_components([Domain :: domain()],
                          Node :: node(),
                          Handler :: mongoose_packet_handler:t(),
                          AreHidden :: boolean()) -> ok | {error, any()}.
register_components(Domains, Node, Handler, AreHidden) ->
    LDomains = [{jid:nameprep(Domain), Domain} || Domain <- Domains],
    F = fun() ->
            [do_register_component(LDomain, Handler, Node, AreHidden) || LDomain <- LDomains],
            ok
    end,
    case mnesia:transaction(F) of
        {atomic, ok}      -> ok;
        {aborted, Reason} -> {error, Reason}
    end.

%% @doc
%% components are registered in two places: external_components table as local components
%% and external_components_global as globals. Registration should be done by register_component/1
%% or register_components/1, which registers them for current node; the arity 2 funcs are
%% here for testing.
-spec register_component(Domain :: domain(),
                         Handler :: mongoose_packet_handler:t()) -> ok | {error, any()}.
register_component(Domain, Handler) ->
    register_component(Domain, node(), Handler).

-spec register_component(Domain :: domain(),
                         Node :: node(),
                         Handler :: mongoose_packet_handler:t()) -> ok | {error, any()}.
register_component(Domain, Node, Handler) ->
    register_component(Domain, Node, Handler, false).

-spec register_component(Domain :: domain(),
                         Node :: node(),
                         Handler :: mongoose_packet_handler:t(),
                         IsHidden :: boolean()) -> ok | {error, any()}.
register_component(Domain, Node, Handler, IsHidden) ->
    register_components([Domain], Node, Handler, IsHidden).

do_register_component({error, Domain}, _Handler, _Node, _IsHidden) ->
    error({invalid_domain, Domain});
do_register_component({LDomain, _}, Handler, Node, IsHidden) ->
    case check_component(LDomain, Node) of
        ok ->
            ComponentGlobal = #external_component{domain = LDomain, handler = Handler,
                                                  node = Node, is_hidden = IsHidden},
            mnesia:write(external_component_global, ComponentGlobal, write),
            NDomain = {LDomain, Node},
            Component = #external_component{domain = NDomain, handler = Handler,
                                            node = Node, is_hidden = IsHidden},
            mnesia:write(Component),
            mongoose_hooks:register_subhost(LDomain, IsHidden);
        _ -> mnesia:abort(route_already_exists)
    end.

%% @doc Check if the component/route is already registered somewhere; ok means it is not, so we are
%% ok to proceed, anything else means the domain/node pair is already serviced.
%% true and false are there because that's how orelse works.
-spec check_component(binary(), Node :: node()) -> ok | error.
check_component(LDomain, Node) ->
    case check_dynamic_domains(LDomain)
        orelse check_component_route(LDomain)
        orelse check_component_local(LDomain, Node)
        orelse check_component_global(LDomain, Node) of
        true -> error;
        false -> ok
    end.

check_dynamic_domains(LDomain)->
    case mongoose_domain_api:get_host_type(LDomain) of
        {error, not_found} -> false;
        {ok, _} -> true
    end.

check_component_route(LDomain) ->
    %% check that route for this domain is not already registered
    case mnesia:read(route, LDomain) of
        [] ->
            false;
        _ ->
            true
    end.

check_component_local(LDomain, Node) ->
    %% check that there is no local component for domain:node pair
    NDomain = {LDomain, Node},
    case mnesia:read(external_component, NDomain) of
        [] ->
            false;
        _ ->
            true
    end.

check_component_global(LDomain, Node) ->
    %% check that there is no component registered globally for this node
    case get_global_component(LDomain, Node) of
        undefined ->
            false;
        _ ->
            true
    end.

get_global_component([], _) ->
    %% Find a component registered globally for this node (internal use)
    undefined;
get_global_component([Comp|Tail], Node) ->
    case Comp of
        #external_component{node = Node} ->
            Comp;
        _ ->
            get_global_component(Tail, Node)
    end;
get_global_component(LDomain, Node) ->
    get_global_component(mnesia:read(external_component_global, LDomain), Node).


-spec unregister_components([Domains :: domain()]) -> {atomic, ok}.
unregister_components(Domains) ->
    unregister_components(Domains, node()).
-spec unregister_components([Domains :: domain()], Node :: node()) -> {atomic, ok}.
unregister_components(Domains, Node) ->
    LDomains = [{jid:nameprep(Domain), Domain} || Domain <- Domains],
    F = fun() ->
            [do_unregister_component(LDomain, Node) || LDomain <- LDomains],
            ok
    end,
    {atomic, ok} = mnesia:transaction(F).

do_unregister_component({error, Domain}, _Node) ->
    error({invalid_domain, Domain});
do_unregister_component({LDomain, _}, Node) ->
    case get_global_component(LDomain, Node) of
        undefined ->
            ok;
        Comp ->
            ok = mnesia:delete_object(external_component_global, Comp, write)
    end,
    ok = mnesia:delete({external_component, {LDomain, Node}}),
    mongoose_hooks:unregister_subhost(LDomain),
    ok.

-spec unregister_component(Domain :: domain()) -> {atomic, ok}.
unregister_component(Domain) ->
    unregister_components([Domain]).

-spec unregister_component(Domain :: domain(), Node :: node()) -> {atomic, ok}.
unregister_component(Domain, Node) ->
    unregister_components([Domain], Node).

%% @doc Returns a list of components registered for this domain by any node,
%% the choice is yours.
-spec lookup_component(Domain :: domain()) -> [external_component()].
lookup_component(Domain) ->
    mnesia:dirty_read(external_component_global, Domain).

%% @doc Returns a list of components registered for this domain at the given node.
%% (must be only one, or nothing)
-spec lookup_component(Domain :: domain(), Node :: node()) -> [external_component()].
lookup_component(Domain, Node) ->
    mnesia:dirty_read(external_component, {Domain, Node}).

-spec register_route(Domain :: domain(),
                     Handler :: mongoose_packet_handler:t()) -> any().
register_route(Domain, Handler) ->
    register_route_to_ldomain(jid:nameprep(Domain), Domain, Handler).

-spec register_routes([domain()], mongoose_packet_handler:t()) -> 'ok'.
register_routes(Domains, Handler) ->
    lists:foreach(fun(Domain) ->
                      register_route(Domain, Handler)
                  end,
                  Domains).

-spec register_route_to_ldomain(binary(), domain(), mongoose_packet_handler:t()) -> any().
register_route_to_ldomain(error, Domain, _) ->
    erlang:error({invalid_domain, Domain});
register_route_to_ldomain(LDomain, _, Handler) ->
    mnesia:dirty_write(#route{domain = LDomain, handler = Handler}),
    % No support for hidden routes yet
    mongoose_hooks:register_subhost(LDomain, false).

unregister_route(Domain) ->
    case jid:nameprep(Domain) of
        error ->
            erlang:error({invalid_domain, Domain});
        LDomain ->
            mnesia:dirty_delete(route, LDomain),
            mongoose_hooks:unregister_subhost(LDomain)
    end.

unregister_routes(Domains) ->
    lists:foreach(fun(Domain) ->
                      unregister_route(Domain)
                  end,
                  Domains).


-spec dirty_get_all_routes() -> [jid:lserver()].
dirty_get_all_routes() ->
    dirty_get_all_routes(all).

-spec dirty_get_all_domains() -> [jid:lserver()].
dirty_get_all_domains() ->
    dirty_get_all_domains(all).

-spec dirty_get_all_routes(return_hidden()) -> [jid:lserver()].
dirty_get_all_routes(ReturnHidden) ->
    lists:usort(all_routes(ReturnHidden)) -- ?MYHOSTS.

-spec dirty_get_all_domains(return_hidden()) -> [jid:lserver()].
dirty_get_all_domains(ReturnHidden) ->
    lists:usort(all_routes(ReturnHidden)).

-spec all_routes(return_hidden()) -> [jid:lserver()].
all_routes(all) ->
    mnesia:dirty_all_keys(route) ++ mnesia:dirty_all_keys(external_component_global);
all_routes(only_public) ->
    MatchNonHidden = {#external_component{ domain = '$1', is_hidden = false, _ = '_' }, [], ['$1']},
    mnesia:dirty_all_keys(route)
    ++
    mnesia:dirty_select(external_component_global, [MatchNonHidden]).

-spec dirty_get_all_components(return_hidden()) -> [jid:lserver()].
dirty_get_all_components(all) ->
    mnesia:dirty_all_keys(external_component_global);
dirty_get_all_components(only_public) ->
    MatchNonHidden = {#external_component{ domain = '$1', is_hidden = false, _ = '_' }, [], ['$1']},
    mnesia:dirty_select(external_component_global, [MatchNonHidden]).


%%====================================================================
%% gen_server callbacks
%%====================================================================

%%--------------------------------------------------------------------
%% Function: init(Args) -> {ok, State} |
%%                         {ok, State, Timeout} |
%%                         ignore               |
%%                         {stop, Reason}
%% Description: Initiates the server
%%--------------------------------------------------------------------
init([]) ->
    update_tables(),
    mnesia:create_table(route,
                        [{attributes, record_info(fields, route)},
                         {local_content, true}]),
    mnesia:add_table_copy(route, node(), ram_copies),

    %% add distributed service_component routes
    mnesia:create_table(external_component,
                        [{attributes, record_info(fields, external_component)},
                         {local_content, true}]),
    mnesia:add_table_copy(external_component, node(), ram_copies),
    mnesia:create_table(external_component_global,
                        [{attributes, record_info(fields, external_component)},
                         {type, bag},
                         {record_name, external_component}]),
    mnesia:add_table_copy(external_component_global, node(), ram_copies),
    mongoose_metrics:ensure_metric(global, routingErrors, spiral),
    ejabberd_hooks:add(node_cleanup, global, ?MODULE, routes_cleanup_on_nodedown, 90),

    {ok, #state{}}.

%%--------------------------------------------------------------------
%% Function: handle_call(Request, From, State)
%%              -> {reply, Reply, State} |
%%                 {reply, Reply, State, Timeout} |
%%                 {noreply, State} |
%%                 {noreply, State, Timeout} |
%%                 {stop, Reason, Reply, State} |
%%                 {stop, Reason, State}
%% Description: Handling call messages
%%--------------------------------------------------------------------
handle_call(_Request, _From, State) ->
    Reply = ok,
    {reply, Reply, State}.

%%--------------------------------------------------------------------
%% Function: handle_cast(Msg, State) -> {noreply, State} |
%%                                      {noreply, State, Timeout} |
%%                                      {stop, Reason, State}
%% Description: Handling cast messages
%%--------------------------------------------------------------------
handle_cast(_Msg, State) ->
    {noreply, State}.

%%--------------------------------------------------------------------
%% Function: handle_info(Info, State) -> {noreply, State} |
%%                                       {noreply, State, Timeout} |
%%                                       {stop, Reason, State}
%% Description: Handling all non call/cast messages
%%--------------------------------------------------------------------
handle_info({route, From, To, Packet}, State) ->
    route(From, To, Packet),
    {noreply, State};
handle_info(_Info, State) ->
    {noreply, State}.

%%--------------------------------------------------------------------
%% Function: terminate(Reason, State) -> void()
%% Description: This function is called by a gen_server when it is about to
%% terminate. It should be the opposite of Module:init/1 and do any necessary
%% cleaning up. When it returns, the gen_server terminates with Reason.
%% The return value is ignored.
%%--------------------------------------------------------------------
terminate(_Reason, _State) ->
    ejabberd_hooks:delete(node_cleanup, global, ?MODULE, routes_cleanup_on_nodedown, 90),
    ok.

%%--------------------------------------------------------------------
%% Func: code_change(OldVsn, State, Extra) -> {ok, NewState}
%% Description: Convert process state when code is changed
%%--------------------------------------------------------------------
code_change(_OldVsn, State, _Extra) ->
    {ok, State}.

%%--------------------------------------------------------------------
%%% Internal functions
%%--------------------------------------------------------------------

routing_modules_list() ->
<<<<<<< HEAD
    ejabberd_config:get_local_option_or_default(routing_modules, default_routing_modules()).
=======
    %% this is going to be compiled on startup from settings
    mod_routing_machine:get_routing_module_list().

compile_routing_module() ->
    Mods = mongoose_config:get_opt(routing_modules, default_routing_modules()),
    CodeStr = make_routing_module_source(Mods),
    {Mod, Code} = dynamic_compile:from_string(CodeStr),
    code:load_binary(Mod, "mod_routing_machine.erl", Code).
>>>>>>> ef89bef4

default_routing_modules() ->
    [mongoose_router_global,
     mongoose_router_localdomain,
     mongoose_router_external_localnode,
     mongoose_router_external,
     mongoose_router_dynamic_domains,
     ejabberd_s2s].

-spec route(From   :: jid:jid(),
            To     :: jid:jid(),
            Acc    :: mongoose_acc:t(),
            Packet :: exml:element(),
            [atom()]) -> mongoose_acc:t().
route(_From, _To, Acc, _Packet, []) ->
    ?LOG_ERROR(#{what => no_more_routing_modules, acc => Acc}),
    mongoose_metrics:update(global, routingErrors, 1),
    mongoose_acc:append(router, result, {error, out_of_modules}, Acc);
route(OrigFrom, OrigTo, Acc0, OrigPacket, [M|Tail]) ->
    try xmpp_router:call_filter(M, OrigFrom, OrigTo, Acc0, OrigPacket) of
        drop ->
            mongoose_acc:append(router, result, {drop, M}, Acc0);
        {OrigFrom, OrigTo, Acc1, OrigPacketFiltered} ->
            try xmpp_router:call_route(M, OrigFrom, OrigTo, Acc1, OrigPacketFiltered) of
                {done, Acc2} ->
                    mongoose_acc:append(router, result, {done, M}, Acc2);
                {From, To, NAcc1, Packet} ->
                    route(From, To, NAcc1, Packet, Tail)
                catch Class:Reason:Stacktrace ->
                    ?LOG_WARNING(#{what => routing_failed,
                                   router_module => M, acc => Acc1,
                                   class => Class, reason => Reason, stacktrace => Stacktrace}),
                    mongoose_acc:append(router, result, {error, {M, Reason}}, Acc1)
            end
        catch Class:Reason:Stacktrace ->
            ?LOG_WARNING(#{what => route_filter_failed,
                           text => <<"Error when filtering packet in router">>,
                           router_module => M, acc => Acc0,
                           class => Class, reason => Reason, stacktrace => Stacktrace}),
            mongoose_acc:append(router, result, {error, {M, Reason}}, Acc0)
    end.

update_tables() ->
    case catch mnesia:table_info(route, attributes) of
        [domain, node, pid] ->
            mnesia:delete_table(route);
        [domain, pid] ->
            mnesia:delete_table(route);
        [domain, pid, local_hint] ->
            mnesia:delete_table(route);
        [domain, handler] ->
            ok;
        {'EXIT', _} ->
            ok
    end,
    case lists:member(local_route, mnesia:system_info(tables)) of
        true ->
            mnesia:delete_table(local_route);
        false ->
            ok
    end,
    case catch mnesia:table_info(external_component, attributes) of
        [domain, handler, node] ->
            mnesia:delete_table(external_component);
        [domain, handler, node, is_hidden] ->
            ok;
        {'EXIT', _} ->
            ok
    end,
    case catch mnesia:table_info(external_component_global, attributes) of
        [domain, handler, node] ->
            UpdateFun = fun({external_component, Domain, Handler, Node}) ->
                                {external_component, Domain, Handler, Node, false}
                        end,
            mnesia:transform_table(external_component_global, UpdateFun,
                                   [domain, handler, node, is_hidden]);
        [domain, handler, node, is_hidden] ->
            ok;
        {'EXIT', _} ->
            ok
    end.

-spec routes_cleanup_on_nodedown(map(), node()) -> map().
routes_cleanup_on_nodedown(Acc, Node) ->
    Entries = mnesia:dirty_match_object(external_component_global,
                                        #external_component{node = Node, _ = '_'}),
    [mnesia:dirty_delete_object(external_component_global, Entry) || Entry <- Entries],
    maps:put(?MODULE, ok, Acc).<|MERGE_RESOLUTION|>--- conflicted
+++ resolved
@@ -509,18 +509,7 @@
 %%--------------------------------------------------------------------
 
 routing_modules_list() ->
-<<<<<<< HEAD
-    ejabberd_config:get_local_option_or_default(routing_modules, default_routing_modules()).
-=======
-    %% this is going to be compiled on startup from settings
-    mod_routing_machine:get_routing_module_list().
-
-compile_routing_module() ->
-    Mods = mongoose_config:get_opt(routing_modules, default_routing_modules()),
-    CodeStr = make_routing_module_source(Mods),
-    {Mod, Code} = dynamic_compile:from_string(CodeStr),
-    code:load_binary(Mod, "mod_routing_machine.erl", Code).
->>>>>>> ef89bef4
+    mongoose_config:get_opt(routing_modules, default_routing_modules()).
 
 default_routing_modules() ->
     [mongoose_router_global,
