-module(config_parser_SUITE).
-compile([export_all]).

-include_lib("common_test/include/ct.hrl").
-include_lib("eunit/include/eunit.hrl").

-include("ejabberd_config.hrl").

-define(eq(Expected, Actual), ?assertEqual(Expected, Actual)).

-define(err(Expr), ?assertError(_, Expr)).

-define(HOST, <<"myhost">>).

-import(mongoose_config_parser_toml, [parse/1]).

all() ->
    [{group, equivalence},
     {group, general},
     {group, listen},
     {group, auth},
     {group, pool}].

groups() ->
    [{equivalence, [parallel], [sample_pgsql,
                                miscellaneous,
                                s2s,
                                modules,
                                outgoing_pools]},
     {general, [parallel], [loglevel,
                            hosts,
                            registration_timeout,
                            language,
                            all_metrics_are_global,
                            sm_backend,
                            max_fsm_queue,
                            rdbms_server_type,
                            override,
                            pgsql_users_number_estimate,
                            route_subdomain,
                            mongooseimctl_access_commands,
                            routing_modules,
                            replaced_wait_timeout,
                            hide_service_name]},
     {listen, [parallel], [listen_portip,
                           listen_proto,
                           listen_ip_version,
                           listen_backlog,
                           listen_proxy_protocol,
                           listen_access,
                           listen_shaper,
                           listen_xml_socket,
                           listen_zlib,
                           listen_hibernate_after,
                           listen_tls_mode,
                           listen_tls_module,
                           listen_tls_verify,
                           listen_tls_verify_mode,
                           listen_tls_certfile,
                           listen_tls_cacertfile,
                           listen_tls_dhfile,
                           listen_tls_ciphers,
                           listen_tls_versions,
                           listen_max_stanza_size,
                           listen_check_from,
                           listen_hidden_components,
                           listen_conflict_behaviour,
                           listen_password,
                           listen_http_num_acceptors,
                           listen_http_max_connections,
                           listen_http_compress,
                           listen_http_handlers,
                           listen_http_handlers_websockets,
                           listen_http_handlers_lasse,
                           listen_http_handlers_static,
                           listen_http_handlers_api]},
     {auth, [parallel], [auth_methods,
                         auth_password_format,
                         auth_scram_iterations,
                         auth_cyrsasl_external,
                         auth_allow_multiple_connections,
                         auth_anonymous_protocol,
                         auth_sasl_mechanisms,
                         auth_ldap_pool,
                         auth_ldap_bind_pool,
                         auth_ldap_base,
                         auth_ldap_uids,
                         auth_ldap_filter,
<<<<<<< HEAD
                         auth_ldap_dn_filter,
                         auth_ldap_local_filter,
                         auth_ldap_deref,
                         auth_extauth_instances]}
=======
                         auth_extauth_instances]},
     {pool, [parallel], [pool_type,
                         pool_tag,
                         pool_scope,
                         pool_workers,
                         pool_strategy,
                         pool_call_timeout,
                         pool_rdbms_settings,
                         pool_rdbms_keepalive_interval,
                         pool_rdbms_server,
                         pool_rdbms_port,
                         pool_rdbms_tls]}
>>>>>>> 214f9821
    ].

init_per_suite(Config) ->
    {ok, _} = application:ensure_all_started(jid),
    Config.

end_per_suite(_Config) ->
    ok.

sample_pgsql(Config) ->
    test_equivalence_between_files(Config,  "mongooseim-pgsql.cfg",  "mongooseim-pgsql.toml").

miscellaneous(Config) ->
    test_equivalence_between_files(Config,  "miscellaneous.cfg",  "miscellaneous.toml").

s2s(Config) ->
    test_equivalence_between_files(Config,  "s2s_only.cfg",  "s2s_only.toml").

modules(Config) ->
    test_equivalence_between_files(Config,  "modules.cfg",  "modules.toml").

outgoing_pools(Config) ->
    test_equivalence_between_files(Config,  "outgoing_pools.cfg",  "outgoing_pools.toml").

%% tests: general
loglevel(_Config) ->
    ?eq([#local_config{key = loglevel, value = debug}],
        parse(#{<<"general">> => #{<<"loglevel">> => <<"debug">>}})),
    ?err(parse(#{<<"general">> => #{<<"loglevel">> => <<"bebug">>}})).

hosts(_Config) ->
    ?eq([#config{key = hosts, value = [<<"host1">>, <<"host2">>]}],
        parse(#{<<"general">> => #{<<"hosts">> => [<<"host1">>, <<"host2">>]}})),
    ?err(parse(#{<<"general">> => #{<<"hosts">> => [<<"what is this?">>]}})),
    ?err(parse(#{<<"general">> => #{<<"hosts">> => [<<>>]}})),
    ?err(parse(#{<<"general">> => #{<<"hosts">> => []}})),
    ?err(parse(#{<<"general">> => #{<<"hosts">> => [<<"host1">>, <<"host1">>]}})).

registration_timeout(_Config) ->
    ?eq([#local_config{key = registration_timeout, value = infinity}],
        parse(#{<<"general">> => #{<<"registration_timeout">> => <<"infinity">>}})),
    ?eq([#local_config{key = registration_timeout, value = 300}],
        parse(#{<<"general">> => #{<<"registration_timeout">> => 300}})),
    ?err(parse(#{<<"general">> => #{<<"registration_timeout">> => 0}})).

language(_Config) ->
    ?eq([#config{key = language, value = <<"en">>}],
        parse(#{<<"general">> => #{<<"language">> => <<"en">>}})),
    ?err(parse(#{<<"general">> => #{<<"language">> => <<>>}})).

all_metrics_are_global(_Config) ->
    ?eq([#local_config{key = all_metrics_are_global, value = true}],
        parse(#{<<"general">> => #{<<"all_metrics_are_global">> => true}})),
    ?err(parse(#{<<"general">> => #{<<"all_metrics_are_global">> => <<"true">>}})).

sm_backend(_Config) ->
    ?eq([#config{key = sm_backend, value = {mnesia, []}}],
        parse(#{<<"general">> => #{<<"sm_backend">> => <<"mnesia">>}})),
    ?eq([#config{key = sm_backend, value = {redis, []}}],
        parse(#{<<"general">> => #{<<"sm_backend">> => <<"redis">>}})),
    ?err(parse(#{<<"general">> => #{<<"sm_backend">> => <<"amnesia">>}})).

max_fsm_queue(_Config) ->
    ?eq([#local_config{key = max_fsm_queue, value = 100}],
        parse(#{<<"general">> => #{<<"max_fsm_queue">> => 100}})),
    ?err(parse(#{<<"general">> => #{<<"max_fsm_queue">> => -10}})).

http_server_name(_Config) ->
    ?eq([#local_config{key = cowqboy_server_name, value = "myserver"}],
        parse(#{<<"general">> => #{<<"http_server_name">> => <<"my server">>}})),
    ?err(parse(#{<<"general">> => #{<<"http_server_name">> => #{}}})).

rdbms_server_type(_Config) ->
    ?eq([#local_config{key = rdbms_server_type, value = mssql}],
        parse(#{<<"general">> => #{<<"rdbms_server_type">> => <<"mssql">>}})),
    ?eq([#local_config{key = rdbms_server_type, value = pgsql}],
        parse(#{<<"general">> => #{<<"rdbms_server_type">> => <<"pgsql">>}})),
    ?err(parse(#{<<"general">> => #{<<"rdbms_server_type">> => <<"nosql">>}})).

override(_Config) ->
    ?eq([{override, local}, {override, global}, {override, acls}],
        parse(#{<<"general">> => #{<<"override">> => [<<"local">>, <<"global">>, <<"acls">>]}})),
    ?err(parse(#{<<"general">> => #{<<"override">> => [<<"local">>, <<"global">>, <<"local">>]}})),
    ?err(parse(#{<<"general">> => #{<<"override">> => [<<"pingpong">>]}})).

pgsql_users_number_estimate(_Config) ->
    [F] = parse(#{<<"general">> => #{<<"pgsql_users_number_estimate">> => true}}),
    ?eq([#local_config{key = {pgsql_users_number_estimate, ?HOST}, value = true}], F(?HOST)),
    ?err(parse(#{<<"general">> => #{<<"pgsql_users_number_estimate">> => 1200}})).

route_subdomain(_Config) ->
    [F] = parse(#{<<"general">> => #{<<"route_subdomain">> => <<"s2s">>}}),
    ?eq([#local_config{key = {route_subdomain, ?HOST}, value = s2s}], F(?HOST)),
    ?err(parse(#{<<"general">> => #{<<"route_subdomain">> => <<"c2s">>}})).

mongooseimctl_access_commands(_Config) ->
    AccessRule = #{<<"access_rule">> => <<"local">>,
                   <<"commands">> => [<<"join_cluster">>],
                   <<"argument_restrictions">> => #{<<"node">> => <<"mim1@host1">>}},
    ?eq([#local_config{key = mongooseimctl_access_commands,
                       value = [{local, ["join_cluster"], [{node, "mim1@host1"}]}]
                      }],
        parse(#{<<"general">> => #{<<"mongooseimctl_access_commands">> => [AccessRule]}})),
    ?err(parse(#{<<"general">> => #{<<"mongooseimctl_access_commands">> =>
                                        [AccessRule#{<<"cat">> => <<"meow">>}]
                                   }})).

routing_modules(_Config) ->
    ?eq([#local_config{key = routing_modules, value = [mongoose_router_global,
                                                       mongoose_router_localdomain]}],
        parse(#{<<"general">> => #{<<"routing_modules">> => [<<"mongoose_router_global">>,
                                                             <<"mongoose_router_localdomain">>]}})),
    ?err(parse(#{<<"general">> => #{<<"routing_modules">> => [<<"moongoose_router_global">>]}})).

replaced_wait_timeout(_Config) ->
    [F] = parse(#{<<"general">> => #{<<"replaced_wait_timeout">> => 1000}}),
    ?eq([#local_config{key = {replaced_wait_timeout, ?HOST}, value = 1000}], F(?HOST)),
    ?err(parse(#{<<"general">> => #{<<"replaced_wait_timeout">> => 0}})).

hide_service_name(_Config) ->
    [F] = parse(#{<<"general">> => #{<<"hide_service_name">> => false}}),
    ?eq([#local_config{key = {hide_service_name, ?HOST}, value = false}], F(?HOST)),
    ?err(parse(#{<<"general">> => #{<<"hide_service_name">> => []}})).

%% tests: listen

listen_portip(_Config) ->
    ?eq(listener_config(ejabberd_c2s, []), parse_listener(<<"c2s">>, #{})),
    ?eq([#local_config{key = listen,
                       value = [{{5222, {192, 168, 1, 16}, tcp}, ejabberd_c2s, []}]}],
        parse_listener(<<"c2s">>, #{<<"ip_address">> => <<"192.168.1.16">>})),
    ?eq([#local_config{key = listen,
                       value = [{{5222, {8193, 3512, 3, 4, 5, 6, 7, 8}, tcp}, ejabberd_c2s, []}]}],
        parse_listener(<<"c2s">>, #{<<"ip_address">> => <<"2001:db8:3:4:5:6:7:8">>})),
    ?err(parse_listener(<<"c2s">>, #{<<"ip_address">> => <<"192.168.1.999">>})),
    ?err(parse(#{<<"listen">> => #{<<"c2s">> => [#{<<"ip_address">> => <<"192.168.1.16">>}]}})),
    ?err(parse(#{<<"listen">> => #{<<"c2s">> => [#{<<"port">> => <<"5222">>}]}})),
    ?err(parse(#{<<"listen">> => #{<<"c2s">> => [#{<<"port">> => 522222}]}})).

listen_proto(_Config) ->
    ?eq(listener_config(ejabberd_c2s, [{proto, tcp}]),
        parse_listener(<<"c2s">>, #{<<"proto">> => <<"tcp">>})),
    ?eq([#local_config{key = listen,
                       value = [{{5222, {0, 0, 0, 0}, udp}, ejabberd_c2s, [{proto, udp}]}]}],
        parse_listener(<<"c2s">>, #{<<"proto">> => <<"udp">>})),
    %% 'ejabberd_listener:normalize_proto/1' shows a warning message and falls back to 'tcp'
    ?eq(listener_config(ejabberd_c2s, [{proto, pigeon}]),
        parse_listener(<<"c2s">>, #{<<"proto">> => <<"pigeon">>})).

listen_ip_version(_Config) ->
    ?eq(listener_config(ejabberd_c2s, [inet]),
        parse_listener(<<"c2s">>, #{<<"ip_version">> => 4})),
    ?eq([#local_config{key = listen,
                       value = [{{5222, {0, 0, 0, 0, 0, 0, 0, 0}, tcp}, ejabberd_c2s, []}]}],
        parse_listener(<<"c2s">>, #{<<"ip_version">> => 6})),
    ?err(parse_listener(<<"c2s">>, #{<<"ip_version">> => 7})).

listen_backlog(_Config) ->
    ?eq(listener_config(ejabberd_c2s, [{backlog, 10}]),
        parse_listener(<<"c2s">>, #{<<"backlog">> => 10})),
    ?err(parse_listener(<<"c2s">>, #{<<"backlog">> => -10})).

listen_proxy_protocol(_Config) ->
    ?eq(listener_config(ejabberd_c2s, [{proxy_protocol, true}]),
        parse_listener(<<"c2s">>, #{<<"proxy_protocol">> => true})),
    ?err(parse_listener(<<"c2s">>, #{<<"proxy_protocol">> => <<"awesome">>})).

listen_access(_Config) ->
    ?eq(listener_config(ejabberd_c2s, [{access, rule1}]),
        parse_listener(<<"c2s">>, #{<<"access">> => <<"rule1">>})),
    ?eq(listener_config(ejabberd_s2s_in, [{access, rule1}]),
        parse_listener(<<"s2s">>, #{<<"access">> => <<"rule1">>})),
    ?eq(listener_config(ejabberd_service, [{access, rule1}]),
        parse_listener(<<"service">>, #{<<"access">> => <<"rule1">>})),
    ?err(parse_listener(<<"c2s">>, #{<<"access">> => <<>>})).

listen_shaper(_Config) ->
    ?eq(listener_config(ejabberd_c2s, [{shaper, c2s_shaper}]),
        parse_listener(<<"c2s">>, #{<<"shaper">> => <<"c2s_shaper">>})),
    ?eq(listener_config(ejabberd_s2s_in, [{shaper, s2s_shaper}]),
        parse_listener(<<"s2s">>, #{<<"shaper">> => <<"s2s_shaper">>})),
    ?eq(listener_config(ejabberd_service, [{shaper_rule, fast}]),
        parse_listener(<<"service">>, #{<<"shaper_rule">> => <<"fast">>})),
    ?err(parse_listener(<<"s2s">>, #{<<"shaper">> => <<>>})).

listen_xml_socket(_Config) ->
    ?eq(listener_config(ejabberd_c2s, [{xml_socket, true}]),
        parse_listener(<<"c2s">>, #{<<"xml_socket">> => true})),
    ?err(parse_listener(<<"c2s">>, #{<<"xml_socket">> => 10})).

listen_zlib(_Config) ->
    ?eq(listener_config(ejabberd_c2s, [{zlib, 1024}]),
        parse_listener(<<"c2s">>, #{<<"zlib">> => 1024})),
    ?err(parse_listener(<<"c2s">>, #{<<"zlib">> => 0})).

listen_hibernate_after(_Config) ->
    ?eq(listener_config(ejabberd_c2s, [{hibernate_after, 10}]),
        parse_listener(<<"c2s">>, #{<<"hibernate_after">> => 10})),
    ?err(parse_listener(<<"c2s">>, #{<<"hibernate_after">> => -10})).

listen_tls_mode(_Config) ->
    ?eq(listener_config(ejabberd_c2s, [starttls]),
        parse_listener(<<"c2s">>, #{<<"tls">> => #{<<"mode">> => <<"starttls">>}})),
    ?err(parse_listener(<<"c2s">>, #{<<"tls">> => #{<<"mode">> => <<"stoptls">>}})).

listen_tls_module(_Config) ->
    ?eq(listener_config(ejabberd_c2s, [{tls_module, just_tls}]),
        parse_listener(<<"c2s">>, #{<<"tls">> => #{<<"module">> => <<"just_tls">>}})),
    ?eq(listener_config(ejabberd_c2s, []),
        parse_listener(<<"c2s">>, #{<<"tls">> => #{<<"module">> => <<"fast_tls">>}})),
    ?err(parse_listener(<<"c2s">>, #{<<"tls">> => #{<<"module">> => <<"slow_tls">>}})).

listen_tls_verify(_Config) ->
    ?eq(listener_config(ejabberd_c2s, [verify_peer]),
        parse_listener(<<"c2s">>, #{<<"tls">> => #{<<"verify_peer">> => true}})),
    ?eq(listener_config(ejabberd_c2s, [verify_none]),
        parse_listener(<<"c2s">>, #{<<"tls">> => #{<<"verify_peer">> => false}})),
    ?eq(listener_config(ejabberd_c2s, [{tls_module, just_tls}, verify_peer]),
        parse_listener(<<"c2s">>, #{<<"tls">> => #{<<"module">> => <<"just_tls">>,
                                                   <<"verify_peer">> => true}})),
    ?eq(listener_config(ejabberd_cowboy, [{ssl, [{verify, verify_peer}]}]),
        parse_listener(<<"http">>, #{<<"tls">> => #{<<"verify_peer">> => true}})),
    ?eq(listener_config(ejabberd_c2s, [{tls_module, just_tls}, verify_none]),
        parse_listener(<<"c2s">>, #{<<"tls">> => #{<<"module">> => <<"just_tls">>,
                                                   <<"verify_peer">> => false}})),
    ?err(parse_listener(<<"c2s">>, #{<<"tls">> => #{<<"verify_peer">> => <<"maybe">>}})).

listen_tls_verify_mode(_Config) ->
    ?eq(listener_config(ejabberd_c2s, [{tls_module, just_tls},
                                       {ssl_options, [{verify_fun, {peer, true}}]}]),
        parse_listener(<<"c2s">>, #{<<"tls">> => #{<<"module">> => <<"just_tls">>,
                                                   <<"verify_mode">> => <<"peer">>}})),
    ?eq(listener_config(ejabberd_c2s, [{tls_module, just_tls},
                                       {ssl_options, [{verify_fun, {selfsigned_peer, false}}]}]),
        parse_listener(<<"c2s">>, #{<<"tls">> => #{<<"module">> => <<"just_tls">>,
                                                   <<"verify_mode">> => <<"selfsigned_peer">>,
                                                   <<"disconnect_on_failure">> => false}})),
    ?eq(listener_config(ejabberd_cowboy, [{ssl, [{verify_mode, peer}]}]),
        parse_listener(<<"http">>, #{<<"tls">> => #{<<"verify_mode">> => <<"peer">>}})),
    ?err(parse_listener(<<"c2s">>, #{<<"tls">> => #{<<"module">> => <<"just_tls">>,
                                                   <<"verify_mode">> => <<"peer">>,
                                                   <<"disconnect_on_failure">> => <<"false">>}})),
    ?err(parse_listener(<<"c2s">>, #{<<"tls">> => #{<<"module">> => <<"just_tls">>,
                                                    <<"verify_mode">> => <<"whatever">>}})),
    ?err(parse_listener(<<"http">>, #{<<"tls">> => #{<<"verify_mode">> => <<"whatever">>}})).

listen_tls_certfile(_Config) ->
    ?eq(listener_config(ejabberd_c2s, [{certfile, "mycert.pem"}]),
        parse_listener(<<"c2s">>, #{<<"tls">> => #{<<"certfile">> => <<"mycert.pem">>}})),
    ?eq(listener_config(ejabberd_c2s, [{tls_module, just_tls},
                                       {ssl_options, [{certfile, "mycert.pem"}]}]),
        parse_listener(<<"c2s">>, #{<<"tls">> => #{<<"module">> => <<"just_tls">>,
                                                   <<"certfile">> => <<"mycert.pem">>}})),
    ?eq(listener_config(ejabberd_cowboy, [{ssl, [{certfile, "mycert.pem"}]}]),
        parse_listener(<<"http">>, #{<<"tls">> => #{<<"certfile">> => <<"mycert.pem">>}})),
    ?err(parse_listener(<<"c2s">>, #{<<"tls">> => #{<<"certfile">> => <<>>}})).

listen_tls_cacertfile(_Config) ->
    ?eq(listener_config(ejabberd_c2s, [{cafile, "cacert.pem"}]),
        parse_listener(<<"c2s">>, #{<<"tls">> => #{<<"cacertfile">> => <<"cacert.pem">>}})),
    ?eq(listener_config(ejabberd_s2s_in, [{cafile, "cacert.pem"}]),
        parse_listener(<<"s2s">>, #{<<"tls">> => #{<<"cacertfile">> => <<"cacert.pem">>}})),
    ?eq(listener_config(ejabberd_c2s, [{tls_module, just_tls},
                                       {ssl_options, [{cacertfile, "cacert.pem"}]}]),
        parse_listener(<<"c2s">>, #{<<"tls">> => #{<<"module">> => <<"just_tls">>,
                                                   <<"cacertfile">> => <<"cacert.pem">>}})),
    ?eq(listener_config(ejabberd_cowboy, [{ssl, [{cacertfile, "cacert.pem"}]}]),
        parse_listener(<<"http">>, #{<<"tls">> => #{<<"cacertfile">> => <<"cacert.pem">>}})),
    ?err(parse_listener(<<"c2s">>, #{<<"tls">> => #{<<"cacertfile">> => <<>>}})).

listen_tls_dhfile(_Config) ->
    ?eq(listener_config(ejabberd_c2s, [{dhfile, "dh.pem"}]),
        parse_listener(<<"c2s">>, #{<<"tls">> => #{<<"dhfile">> => <<"dh.pem">>}})),
    ?eq(listener_config(ejabberd_s2s_in, [{dhfile, "dh.pem"}]),
        parse_listener(<<"s2s">>, #{<<"tls">> => #{<<"dhfile">> => <<"dh.pem">>}})),
    ?eq(listener_config(ejabberd_c2s, [{tls_module, just_tls},
                                       {ssl_options, [{dhfile, "dh.pem"}]}]),
        parse_listener(<<"c2s">>, #{<<"tls">> => #{<<"module">> => <<"just_tls">>,
                                                   <<"dhfile">> => <<"dh.pem">>}})),
    ?eq(listener_config(ejabberd_cowboy, [{ssl, [{dhfile, "dh.pem"}]}]),
        parse_listener(<<"http">>, #{<<"tls">> => #{<<"dhfile">> => <<"dh.pem">>}})),
    ?err(parse_listener(<<"c2s">>, #{<<"tls">> => #{<<"dhfile">> => <<>>}})).


listen_tls_ciphers(_Config) ->
    %% fast_tls ciphers may contain versions as well
    ?eq(listener_config(ejabberd_c2s, [{ciphers, "TLSv1.2:TLSv1.3"}]),
        parse_listener(<<"c2s">>,
                       #{<<"tls">> => #{<<"ciphers">> => <<"TLSv1.2:TLSv1.3">>}})),
    ?eq(listener_config(ejabberd_s2s_in, [{ciphers, "TLSv1.2:TLSv1.3"}]),
        parse_listener(<<"s2s">>,
                       #{<<"tls">> => #{<<"ciphers">> => <<"TLSv1.2:TLSv1.3">>}})),
    ?eq(listener_config(ejabberd_c2s, [{tls_module, just_tls},
                                       {ssl_options, [{ciphers, ["TLS_AES_256_GCM_SHA384"]}]}]),
        parse_listener(<<"c2s">>,
                       #{<<"tls">> => #{<<"module">> => <<"just_tls">>,
                                        <<"ciphers">> => [<<"TLS_AES_256_GCM_SHA384">>]}})),
    ?eq(listener_config(ejabberd_c2s, [{tls_module, just_tls},
                                       {ssl_options, [{ciphers, [#{cipher => aes_256_gcm,
                                                                   key_exchange => any,
                                                                   mac => aead,
                                                                   prf => sha384}]}]}]),
        parse_listener(<<"c2s">>,
                       #{<<"tls">> => #{<<"module">> => <<"just_tls">>,
                                        <<"ciphers">> => [#{<<"cipher">> => <<"aes_256_gcm">>,
                                                            <<"key_exchange">> => <<"any">>,
                                                            <<"mac">> => <<"aead">>,
                                                            <<"prf">> => <<"sha384">>}]}})),
    ?err(parse_listener(<<"c2s">>,
                        #{<<"tls">> =>
                              #{<<"module">> => <<"just_tls">>,
                                <<"ciphers">> => [#{<<"cipher">> => <<"aes_256_gcm">>}]}})).

listen_tls_versions(_Config) ->
    ?eq(listener_config(ejabberd_c2s, [{tls_module, just_tls},
                                       {ssl_options, [{versions, ['tlsv1.2', 'tlsv1.3']}]}]),
        parse_listener(<<"c2s">>,
                       #{<<"tls">> => #{<<"module">> => <<"just_tls">>,
                                        <<"versions">> => [<<"tlsv1.2">>, <<"tlsv1.3">>]}})),
    ?err(parse_listener(<<"c2s">>,
                        #{<<"tls">> => #{<<"module">> => <<"just_tls">>,
                                         <<"versions">> => <<"tlsv1.2">>}})).

listen_max_stanza_size(_Config) ->
    ?eq(listener_config(ejabberd_c2s, [{max_stanza_size, 10000}]),
        parse_listener(<<"c2s">>, #{<<"max_stanza_size">> => 10000})),
    ?eq(listener_config(ejabberd_s2s_in, [{max_stanza_size, 10000}]),
        parse_listener(<<"s2s">>, #{<<"max_stanza_size">> => 10000})),
    ?err(parse_listener(<<"c2s">>, #{<<"max_stanza_size">> => <<"infinity">>})).

listen_check_from(_Config) ->
    ?eq(listener_config(ejabberd_service, [{service_check_from, false}]),
        parse_listener(<<"service">>, #{<<"check_from">> => false})),
    ?err(parse_listener(<<"service">>, #{<<"check_from">> => 1})).

listen_hidden_components(_Config) ->
    ?eq(listener_config(ejabberd_service, [{hidden_components, true}]),
        parse_listener(<<"service">>, #{<<"hidden_components">> => true})),
    ?err(parse_listener(<<"service">>, #{<<"hidden_components">> => <<"yes">>})).

listen_conflict_behaviour(_Config) ->
    ?eq(listener_config(ejabberd_service, [{conflict_behaviour, kick_old}]),
        parse_listener(<<"service">>, #{<<"conflict_behaviour">> => <<"kick_old">>})),
    ?err(parse_listener(<<"service">>, #{<<"conflict_behaviour">> => <<"kill_server">>})).

listen_password(_Config) ->
    ?eq(listener_config(ejabberd_service, [{password, "secret"}]),
        parse_listener(<<"service">>, #{<<"password">> => <<"secret">>})),
    ?err(parse_listener(<<"service">>, #{<<"password">> => <<>>})).

listen_http_num_acceptors(_Config) ->
    ?eq(listener_config(ejabberd_cowboy, [{transport_options, [{num_acceptors, 10}]}]),
        parse_listener(<<"http">>, #{<<"transport">> => #{<<"num_acceptors">> => 10}})),
    ?err(parse_listener(<<"http">>, #{<<"transport">> => #{<<"num_acceptors">> => 0}})).

listen_http_max_connections(_Config) ->
    ?eq(listener_config(ejabberd_cowboy, [{transport_options, [{max_connections, 100}]}]),
        parse_listener(<<"http">>, #{<<"transport">> => #{<<"max_connections">> => 100}})),
    ?eq(listener_config(ejabberd_cowboy, [{transport_options, [{max_connections, infinity}]}]),
        parse_listener(<<"http">>, #{<<"transport">> =>
                                         #{<<"max_connections">> => <<"infinity">>}})),
    ?err(parse_listener(<<"http">>, #{<<"transport">> => #{<<"max_connections">> => -1}})).

listen_http_compress(_Config) ->
    ?eq(listener_config(ejabberd_cowboy, [{protocol_options, [{compress, true}]}]),
        parse_listener(<<"http">>, #{<<"protocol">> => #{<<"compress">> => true}})),
    ?err(parse_listener(<<"http">>, #{<<"protocol">> => #{<<"compress">> => 0}})).

listen_http_handlers(_Config) ->
    ?eq(listener_config(ejabberd_cowboy, [{modules, [{"_", "/http-bind", mod_bosh, []}]}]),
        parse_listener(<<"http">>, #{<<"handlers">> =>
                                         #{<<"mod_bosh">> =>
                                               [#{<<"host">> => <<"_">>,
                                                  <<"path">> => <<"/http-bind">>}]}})),
    ?err(parse_listener(<<"http">>, #{<<"handlers">> =>
                                          #{<<"mod_bosch">> =>
                                                [#{<<"host">> => <<"dishwasher">>,
                                                   <<"path">> => <<"/cutlery">>}]}})),
    ?err(parse_listener(<<"http">>, #{<<"handlers">> =>
                                          #{<<"mod_bosh">> =>
                                                [#{<<"host">> => <<"pathless">>}]}})),
    ?err(parse_listener(<<"http">>, #{<<"handlers">> =>
                                          #{<<"mod_bosh">> =>
                                                [#{<<"host">> => <<>>,
                                                   <<"path">> => <<"/">>}]}})),
    ?err(parse_listener(<<"http">>, #{<<"handlers">> =>
                                          #{<<"mod_bosh">> =>
                                                [#{<<"path">> => <<"hostless">>}]}})).

listen_http_handlers_websockets(_Config) ->
    ?eq(listener_config(ejabberd_cowboy, [{modules, [{"localhost", "/api", mod_websockets, []}]}]),
        parse_http_handler(<<"mod_websockets">>, #{})),
    ?eq(listener_config(ejabberd_cowboy, [{modules, [{"localhost", "/api", mod_websockets,
                                                      [{ejabberd_service, [{access, all}]}]
                                                     }]}]),
        parse_http_handler(<<"mod_websockets">>, #{<<"service">> => #{<<"access">> => <<"all">>}})),
    ?err(parse_http_handler(<<"mod_websockets">>, #{<<"service">> => <<"unbelievable">>})).

listen_http_handlers_lasse(_Config) ->
    ?eq(listener_config(ejabberd_cowboy, [{modules, [{"localhost", "/api", lasse_handler,
                                                      [mongoose_client_api_sse]
                                                     }]}]),
        parse_http_handler(<<"lasse_handler">>, #{<<"module">> => <<"mongoose_client_api_sse">>})),
    ?err(parse_http_handler(<<"lasse_handler">>, #{<<"module">> => <<"mooongooose_api_ssie">>})),
    ?err(parse_http_handler(<<"lasse_handler">>, #{})).

listen_http_handlers_static(_Config) ->
    ?eq(listener_config(ejabberd_cowboy, [{modules, [{"localhost", "/api", cowboy_static,
                                                      {priv_dir, cowboy_swagger, "swagger",
                                                       [{mimetypes, cow_mimetypes, all}]}
                                                     }]}]),
        parse_http_handler(<<"cowboy_static">>, #{<<"type">> => <<"priv_dir">>,
                                                  <<"app">> => <<"cowboy_swagger">>,
                                                  <<"content_path">> => <<"swagger">>})),
    ?err(parse_http_handler(<<"cowboy_static">>, #{<<"type">> => <<"priv_dir">>,
                                                   <<"app">> => <<"cowboy_swagger">>})).

listen_http_handlers_api(_Config) ->
    ?eq(listener_config(ejabberd_cowboy, [{modules, [{"localhost", "/api", mongoose_api,
                                                      [{handlers, [mongoose_api_metrics,
                                                                   mongoose_api_users]}]}
                                                    ]}]),
        parse_http_handler(<<"mongoose_api">>, #{<<"handlers">> => [<<"mongoose_api_metrics">>,
                                                                    <<"mongoose_api_users">>]})),
    ?err(parse_http_handler(<<"mongoose_api">>, #{<<"handlers">> => [<<"not_an_api_module">>]})),
    ?err(parse_http_handler(<<"mongoose_api">>, #{})).

%% tests: auth

auth_methods(_Config) ->
    [F] = parse(#{<<"auth">> => #{<<"methods">> => [<<"internal">>, <<"rdbms">>]}}),
    ?eq([#local_config{key = {auth_opts, ?HOST}, value = []},
         #local_config{key = {auth_method, ?HOST}, value = [internal, rdbms]}], F(?HOST)),
    ?err(parse(#{<<"auth">> => #{<<"methods">> => [<<"supernatural">>]}})).

auth_password_format(_Config) ->
    [F1] = parse(#{<<"auth">> => #{<<"password">> => #{<<"format">> => <<"scram">>,
                                                       <<"hash">> => [<<"sha">>,
                                                                      <<"sha256">>]}}}),
    ?eq([#local_config{key = {auth_opts, ?HOST},
                       value = [{password_format, {scram, [sha, sha256]}}]}],
        F1(?HOST)),
    [F2] = parse(#{<<"auth">> => #{<<"password">> => #{<<"format">> => <<"plain">>}}}),
    ?eq([#local_config{key = {auth_opts, ?HOST},
                       value = [{password_format, plain}]}], F2(?HOST)),
    ?err(parse(#{<<"auth">> => #{<<"password">> => #{<<"format">> => <<"no password">>}}})),
    ?err(parse(#{<<"auth">> => #{<<"password">> => #{<<"format">> => <<"scram">>,
                                                     <<"hash">> => []}}})),
    ?err(parse(#{<<"auth">> => #{<<"password">> => #{<<"format">> => <<"scram">>,
                                                     <<"hash">> => [<<"sha1234">>]}}})).

auth_scram_iterations(_Config) ->
    [F] = parse(#{<<"auth">> => #{<<"scram_iterations">> => 1000}}),
    ?eq([#local_config{key = {auth_opts, ?HOST},
                       value = [{scram_iterations, 1000}]}], F(?HOST)),
    ?err(parse(#{<<"auth">> => #{<<"scram_iterations">> => false}})).

auth_cyrsasl_external(_Config) ->
    [F] = parse(#{<<"auth">> => #{<<"cyrsasl_external">> =>
                                      [<<"standard">>,
                                       <<"common_name">>,
                                       <<"cyrsasl_external_verification">>]}}),
    ?eq([#local_config{key = {auth_opts, ?HOST},
                       value = [{cyrsasl_external, [standard,
                                                    common_name,
                                                    {mod, cyrsasl_external_verification}]
                                }]}], F(?HOST)),
    ?err(parse(#{<<"auth">> => #{<<"cyrsasl_external">> => [<<"unknown">>]}})).

auth_allow_multiple_connections(_Config) ->
    [F] = parse(#{<<"auth">> => #{<<"allow_multiple_connections">> => true}}),
    ?eq([#local_config{key = {auth_opts, ?HOST}, value = []},
         #local_config{key = {allow_multiple_connections, ?HOST}, value = true}], F(?HOST)),
    ?err(parse(#{<<"auth">> => #{<<"allow_multiple_connections">> => <<"yes">>}})).

auth_anonymous_protocol(_Config) ->
    [F] = parse(#{<<"auth">> => #{<<"anonymous_protocol">> => <<"login_anon">>}}),
    ?eq([#local_config{key = {auth_opts, ?HOST}, value = []},
         #local_config{key = {anonymous_protocol, ?HOST}, value = login_anon}], F(?HOST)),
    ?err(parse(#{<<"auth">> => #{<<"anonymous_protocol">> => <<"none">>}})).

auth_sasl_mechanisms(_Config) ->
    [F] = parse(#{<<"auth">> => #{<<"sasl_mechanisms">> => [<<"external">>, <<"scram">>]}}),
    ?eq([#local_config{key = {auth_opts, ?HOST}, value = []},
         #local_config{key = {sasl_mechanisms, ?HOST},
                       value = [cyrsasl_external, cyrsasl_scram]}], F(?HOST)),
    ?err(parse(#{<<"auth">> => #{<<"sasl_mechanisms">> => [<<"none">>]}})).

auth_ldap_pool(_Config) ->
    [F] = parse_auth_ldap(#{<<"pool_tag">> => <<"ldap_pool">>}),
    ?eq([#local_config{key = {auth_opts, ?HOST},
                       value = [{ldap_pool_tag, ldap_pool}]}], F(?HOST)),
    ?err(parse_auth_ldap(#{<<"pool_tag">> => <<>>})).

auth_ldap_bind_pool(_Config) ->
    [F] = parse_auth_ldap(#{<<"bind_pool_tag">> => <<"ldap_bind_pool">>}),
    ?eq([#local_config{key = {auth_opts, ?HOST},
                       value = [{ldap_bind_pool_tag, ldap_bind_pool}]}], F(?HOST)),
    ?err(parse_auth_ldap(#{<<"bind_pool_tag">> => true})).
auth_ldap_base(_Config) ->
    [F] = parse_auth_ldap(#{<<"base">> => <<"ou=Users,dc=example,dc=com">>}),
    ?eq([#local_config{key = {auth_opts, ?HOST},
                       value = [{ldap_base, "ou=Users,dc=example,dc=com"}]}], F(?HOST)),
    ?err(parse_auth_ldap(#{<<"base">> => 10})).

auth_ldap_uids(_Config) ->
    [F1] = parse_auth_ldap(#{<<"uids">> => [#{<<"attr">> => <<"uid1">>,
                                              <<"format">> => <<"user=%u">>}]}),
    ?eq([#local_config{key = {auth_opts, ?HOST},
                       value = [{ldap_uids, [{"uid1", "user=%u"}]}]}], F1(?HOST)),
    [F2] = parse_auth_ldap(#{<<"uids">> => [#{<<"attr">> => <<"uid1">>}]}),
    ?eq([#local_config{key = {auth_opts, ?HOST},
                       value = [{ldap_uids, ["uid1"]}]}], F2(?HOST)),
    ?err(parse_auth_ldap(#{<<"uids">> => [#{<<"format">> => <<"user=%u">>}]})).

auth_ldap_filter(_Config) ->
    [F] = parse_auth_ldap(#{<<"filter">> => <<"(objectClass=inetOrgPerson)">>}),
    ?eq([#local_config{key = {auth_opts, ?HOST},
                       value = [{ldap_filter, "(objectClass=inetOrgPerson)"}]}], F(?HOST)),
    ?err(parse_auth_ldap(#{<<"filter">> => 10})).

auth_ldap_dn_filter(_Config) ->
    Filter = #{<<"filter">> => <<"(&(name=%s)(owner=%D)(user=%u@%d))">>,
               <<"attributes">> => [<<"sn">>]},
    [F] = parse_auth_ldap(#{<<"dn_filter">> => Filter}),
    ?eq([#local_config{key = {auth_opts, ?HOST},
                       value = [{ldap_dn_filter, {"(&(name=%s)(owner=%D)(user=%u@%d))", ["sn"]}}]}],
                       F(?HOST)),
    [?err(parse_auth_ldap(#{<<"dn_filter">> => maps:without([K], Filter)})) ||
        K <- maps:keys(Filter)],
    ?err(parse_auth_ldap(#{<<"dn_filter">> => Filter#{<<"filter">> := 12}})),
    ?err(parse_auth_ldap(#{<<"dn_filter">> => Filter#{<<"attributes">> := <<"sn">>}})).

auth_ldap_local_filter(_Config) ->
    Filter = #{<<"operation">> => <<"equal">>,
               <<"attribute">> => <<"accountStatus">>,
               <<"values">> => [<<"enabled">>]},
    [F] = parse_auth_ldap(#{<<"local_filter">> => Filter}),
    ?eq([#local_config{key = {auth_opts, ?HOST},
                       value = [{ldap_local_filter, {equal, {"accountStatus", ["enabled"]}}}]}],
                       F(?HOST)),
    [?err(parse_auth_ldap(#{<<"local_filter">> => maps:without([K], Filter)})) ||
        K <- maps:keys(Filter)],
    ?err(parse_auth_ldap(#{<<"local_filter">> => Filter#{<<"operation">> := <<"less_than">>}})),
    ?err(parse_auth_ldap(#{<<"local_filter">> => Filter#{<<"attribute">> := <<>>}})),
    ?err(parse_auth_ldap(#{<<"local_filter">> => Filter#{<<"values">> := []}})).

auth_ldap_deref(_Config) ->
    [F] = parse_auth_ldap(#{<<"deref">> => <<"always">>}),
    ?eq([#local_config{key = {auth_opts, ?HOST},
                       value = [{ldap_deref, always}]}], F(?HOST)),
    ?err(parse_auth_ldap(#{<<"deref">> => <<"sometimes">>})).

auth_extauth_instances(_Config) ->
    [F] = parse(#{<<"auth">> => #{<<"extauth_instances">> => 2}}),
    ?eq([#local_config{key = {auth_opts, ?HOST}, value = []},
         #local_config{key = {extauth_instances, ?HOST}, value = 2}], F(?HOST)),
    ?err(parse(#{<<"auth">> => #{<<"extauth_instances">> => 0}})).

%% tests: outgoing_pools

pool_type(_Config) ->
    ?eq(pool_config({http, global, default, [], []}),
        parse_pool(<<"http">>, <<"default">>, #{})),
    ?err(parse_pool(<<"swimming_pool">>, <<"default">>, #{})).

pool_tag(_Config) ->
    ?eq(pool_config({http, global, my_pool, [], []}),
        parse_pool(<<"http">>, <<"my_pool">>, #{})),
    ?err(parse_pool(<<"http">>, 1000, #{})).

pool_scope(_Config) ->
    ?eq(pool_config({http, global, default, [], []}),
        parse_pool(<<"http">>, <<"default">>, #{})),
    ?eq(pool_config({http, global, default, [], []}),
        parse_pool(<<"http">>, <<"default">>, #{<<"scope">> => <<"global">>})),
    ?eq(pool_config({http, host, default, [], []}),
        parse_pool(<<"http">>, <<"default">>, #{<<"scope">> => <<"host">>})),
    ?eq(pool_config({http, <<"localhost">>, default, [], []}),
        parse_pool(<<"http">>, <<"default">>, #{<<"scope">> => <<"single_host">>,
                                                <<"host">> => <<"localhost">>})),
    ?err(parse_pool(<<"http">>, <<"default">>, #{<<"scope">> => <<"single_host">>})).

pool_workers(_Config) ->
    ?eq(pool_config({http, global, default, [{workers, 10}], []}),
        parse_pool(<<"http">>, <<"default">>, #{<<"workers">> => 10})),
    ?err(parse_pool(<<"http">>, <<"default">>, #{<<"workers">> => 0})).

pool_strategy(_Config) ->
    ?eq(pool_config({http, global, default, [{strategy, best_worker}], []}),
        parse_pool(<<"http">>, <<"default">>, #{<<"strategy">> => <<"best_worker">>})),
    ?err(parse_pool(<<"http">>, <<"default">>, #{<<"strategy">> => <<"worst_worker">>})).

pool_call_timeout(_Config) ->
    ?eq(pool_config({http, global, default, [{call_timeout, 5000}], []}),
        parse_pool(<<"http">>, <<"default">>, #{<<"call_timeout">> => 5000})),
    ?err(parse_pool(<<"http">>, <<"default">>, #{<<"call_timeout">> => 0})).

pool_rdbms_settings(_Config) ->
    ?eq(pool_config({rdbms, global, default, [], [{server, "DSN=mydb"}]}),
        parse_pool_conn(<<"rdbms">>, #{<<"driver">> => <<"odbc">>,
                                       <<"settings">> => <<"DSN=mydb">>})),
    ?err(parse_pool_conn(<<"rdbms">>, #{<<"driver">> => <<"mysql">>,
                                        <<"settings">> => <<"DSN=mydb">>})),
    ?err(parse_pool_conn(<<"rdbms">>, #{<<"driver">> => <<"odbc">>,
                                        <<"settings">> => true})),
    ?err(parse_pool_conn(<<"rdbms">>, #{<<"driver">> => <<"odbc">>})).

pool_rdbms_keepalive_interval(_Config) ->
    ?eq(pool_config({rdbms, global, default, [], [{server, "DSN=mydb"},
                                                  {keepalive_interval, 1000}]}),
        parse_pool_conn(<<"rdbms">>, #{<<"driver">> => <<"odbc">>,
                                       <<"settings">> => <<"DSN=mydb">>,
                                       <<"keepalive_interval">> => 1000})),
    ?err(parse_pool_conn(<<"rdbms">>, #{<<"driver">> => <<"odbc">>,
                                        <<"settings">> => <<"DSN=mydb">>,
                                        <<"keepalive_interval">> => false})).

pool_rdbms_server(_Config) ->
    ServerOpts = rdbms_opts(),
    ?eq(pool_config({rdbms, global, default, [],
                     [{server, {pgsql, "localhost", "db", "dbuser", "secret"}}]}),
        parse_pool_conn(<<"rdbms">>, ServerOpts)),
    ?err(parse_pool_conn(<<"rdbms">>, ServerOpts#{<<"driver">> := <<"odbc">>})),
    [?err(parse_pool_conn(<<"rdbms">>, maps:without([K], ServerOpts))) ||
        K <- maps:keys(ServerOpts)],
    [?err(parse_pool_conn(<<"rdbms">>, ServerOpts#{K := 123})) ||
        K <- maps:keys(ServerOpts)].

pool_rdbms_port(_Config) ->
    ServerOpts = rdbms_opts(),
    ?eq(pool_config({rdbms, global, default, [],
                     [{server, {pgsql, "localhost", 1234, "db", "dbuser", "secret"}}]}),
        parse_pool_conn(<<"rdbms">>, ServerOpts#{<<"port">> => 1234})),
    ?err(parse_pool_conn(<<"rdbms">>, ServerOpts#{<<"port">> => <<"airport">>})).

pool_rdbms_tls(_Config) ->
    ServerOpts = rdbms_opts(),
    ?eq(pool_config({rdbms, global, default, [],
                     [{server, {pgsql, "localhost", "db", "dbuser", "secret",
                                [{ssl, required}]}}]}),
        parse_pool_conn(<<"rdbms">>, ServerOpts#{<<"tls">> => #{<<"required">> => true}})),
    ?eq(pool_config({rdbms, global, default, [],
                     [{server, {pgsql, "localhost", "db", "dbuser", "secret",
                                [{ssl, true}]}}]}),
        parse_pool_conn(<<"rdbms">>, ServerOpts#{<<"tls">> => #{}})),
    ?eq(pool_config({rdbms, global, default, [],
                     [{server, {mysql, "localhost", "db", "dbuser", "secret", []}}]}),
        parse_pool_conn(<<"rdbms">>, ServerOpts#{<<"driver">> => <<"mysql">>,
                                                 <<"tls">> => #{}})),
    ?eq(pool_config({rdbms, global, default, [],
                     [{server, {pgsql, "localhost", 1234, "db", "dbuser", "secret",
                                [{ssl, true}]}}]}),
        parse_pool_conn(<<"rdbms">>, ServerOpts#{<<"tls">> => #{},
                                                 <<"port">> => 1234})),

    %% one option tested here as they are all checked by 'listen_tls_*' tests
    ?eq(pool_config({rdbms, global, default, [],
                     [{server, {pgsql, "localhost", "db", "dbuser", "secret",
                                [{ssl, true}, {ssl_opts, [{certfile, "cert.pem"}]}]}}]}),
        parse_pool_conn(<<"rdbms">>, ServerOpts#{<<"tls">> =>
                                                     #{<<"certfile">> => <<"cert.pem">>}})),
    ?err(parse_pool_conn(<<"rdbms">>, ServerOpts#{<<"tls">> =>
                                                      #{<<"certfile">> => true}})),
    ?err(parse_pool_conn(<<"rdbms">>, ServerOpts#{<<"tls">> => <<"secure">>})).

%% helpers for 'listen' tests

listener_config(Mod, Opts) ->
    [#local_config{key = listen,
                   value = [{{5222, {0, 0, 0, 0}, tcp}, Mod, Opts}]}].

parse_http_handler(Type, Opts) ->
    parse_listener(<<"http">>, #{<<"handlers">> =>
                                          #{Type =>
                                                [Opts#{<<"host">> => <<"localhost">>,
                                                       <<"path">> => <<"/api">>}]
                                           }}).

parse_listener(Type, Opts) ->
    parse(#{<<"listen">> => #{Type => [Opts#{<<"port">> => 5222}]}}).

<<<<<<< HEAD
%% helpers for 'auth' tests

parse_auth_ldap(Opts) ->
    parse(#{<<"auth">> => #{<<"ldap">> => Opts}}).
=======
%% helpers for 'pool' tests

pool_config(Pool) ->
    [#local_config{key = outgoing_pools, value = [Pool]}].

parse_pool(Type, Tag, Opts) ->
   parse(#{<<"outgoing_pools">> => #{Type => #{Tag => Opts}}}).

parse_pool_conn(Type, Opts) ->
   parse(#{<<"outgoing_pools">> => #{Type => #{<<"default">> => #{<<"connection">> => Opts}}}}).

rdbms_opts() ->
    #{<<"driver">> => <<"pgsql">>,
      <<"host">> => <<"localhost">>,
      <<"database">> => <<"db">>,
      <<"username">> => <<"dbuser">>,
      <<"password">> => <<"secret">>}.
>>>>>>> 214f9821

%% helpers for 'equivalence' tests

filter_config(#config{key = required_files}) ->
    false; % not supported yet in TOML
filter_config(_) -> true.

handle_config_option(#config{key = K1, value = V1},
                     #config{key = K2, value = V2}) ->
    ?eq(K1, K2),
    compare_values(K1, V1, V2);
handle_config_option(#local_config{key = K1, value = V1},
                     #local_config{key = K2, value = V2}) ->
    ?eq(K1, K2),
    compare_values(K1, V1, V2);
handle_config_option(Opt1, Opt2) ->
    ?eq(Opt1, Opt2).

compare_values(listen, V1, V2) ->
    compare_unordered_lists(V1, V2, fun handle_listener/2);
compare_values({auth_opts, _}, V1, V2) ->
    compare_unordered_lists(V1, V2, fun handle_auth_opt/2);
compare_values(outgoing_pools, V1, V2) ->
    compare_unordered_lists(V1, V2, fun handle_conn_pool/2);
compare_values({modules, _}, V1, V2) ->
    compare_unordered_lists(V1, V2, fun handle_modules/2);
compare_values({services, _}, V1, V2) ->
    compare_unordered_lists(V1, V2, fun handle_item_with_opts/2);
compare_values({auth_method, _}, V1, V2) when is_atom(V1) ->
    ?eq([V1], V2);
compare_values({s2s_addr, _}, {_, _, _, _} = IP1, IP2) ->
    ?eq(inet:ntoa(IP1), IP2);
compare_values(services, V1, V2) ->
    MetricsOpts1 = proplists:get_value(service_mongoose_system_metrics, V1),
    MetricsOpts2 = proplists:get_value(service_mongoose_system_metrics, V2),
    compare_unordered_lists(MetricsOpts1, MetricsOpts2);
compare_values(K, V1, V2) ->
    ?eq({K, V1}, {K, V2}).

handle_listener({P1, M1, O1}, {P2, M2, O2}) ->
    ?eq(P1, P2),
    ?eq(M1, M2),
    compare_unordered_lists(O1, O2, fun handle_listener_option/2).

handle_listener_option({modules, M1}, {modules, M2}) ->
    compare_unordered_lists(M1, M2, fun handle_listener_module/2);
handle_listener_option({transport_options, O1}, {transport_options, O2}) ->
    compare_unordered_lists(O1, O2);
handle_listener_option(V1, V2) -> ?eq(V1, V2).

handle_listener_module({H1, P1, M1}, M2) ->
    handle_listener_module({H1, P1, M1, []}, M2);
handle_listener_module({H1, P1, M1, O1}, {H2, P2, M2, O2}) ->
    ?eq(H1, H2),
    ?eq(P1, P2),
    ?eq(M1, M2),
    compare_listener_module_options(M1, O1, O2).

compare_listener_module_options(mod_websockets, L1, L2) ->
    E1 = proplists:get_value(ejabberd_service, L1, []),
    E2 = proplists:get_value(ejabberd_service, L2, []),
    T1 = proplists:delete(ejabberd_service, L1),
    T2 = proplists:delete(ejabberd_service, L2),
    compare_unordered_lists(E1, E2),
    compare_unordered_lists(T1, T2);
compare_listener_module_options(_, O1, O2) ->
    ?eq(O1, O2).

handle_auth_opt({cyrsasl_external, M}, {cyrsasl_external, [M]}) -> ok;
handle_auth_opt(V1, V2) -> ?eq(V1, V2).

handle_item_with_opts({M1, O1}, {M2, O2}) ->
    ?eq(M1, M2),
    compare_unordered_lists(O1, O2).

handle_conn_pool({Type1, Scope1, Tag1, POpts1, COpts1},
                 {Type2, Scope2, Tag2, POpts2, COpts2}) ->
    ?eq(Type1, Type2),
    ?eq(Scope1, Scope2),
    ?eq(Tag1, Tag2),
    compare_unordered_lists(POpts1, POpts2),
    compare_unordered_lists(COpts1, COpts2, fun handle_conn_opt/2).

handle_conn_opt({server, {D1, H1, DB1, U1, P1, O1}},
                {server, {D2, H2, DB2, U2, P2, O2}}) ->
    ?eq(D1, D2),
    ?eq(H1, H2),
    ?eq(DB1, DB2),
    ?eq(U1, U2),
    ?eq(P1, P2),
    compare_unordered_lists(O1, O2, fun handle_db_server_opt/2);
handle_conn_opt(V1, V2) -> ?eq(V1, V2).

handle_db_server_opt({ssl_opts, O1}, {ssl_opts, O2}) ->
    compare_unordered_lists(O1, O2);
handle_db_server_opt(V1, V2) -> ?eq(V1, V2).

handle_modules({Name, Opts}, {Name2, Opts2}) ->
    ?eq(Name, Name2),
    compare_unordered_lists(Opts, Opts2, fun handle_module_options/2).

handle_module_options({configs, [Configs1]}, {configs, [Configs2]}) ->
    compare_unordered_lists(Configs1, Configs2, fun handle_module_options/2);
handle_module_options({Name, Opts}, {Name2, Opts2}) ->
    ?eq(Name, Name2),
    compare_unordered_lists(Opts, Opts2, fun handle_module_options/2);
handle_module_options(V1, V2) ->
    ?eq(V1, V2).

%% Generic assertions, use the 'F' handler for any custom cases
compare_unordered_lists(L1, L2) ->
    compare_unordered_lists(L1, L2, fun(V1, V2) -> ?eq(V1, V2) end).

compare_unordered_lists(L1, L2, F) ->
    SL1 = lists:sort(L1),
    SL2 = lists:sort(L2),
    compare_ordered_lists(SL1, SL2, F).

compare_ordered_lists([H1|T1], [H1|T2], F) ->
    compare_ordered_lists(T1, T2, F);
compare_ordered_lists([H1|T1], [H2|T2], F) ->
    try F(H1, H2)
    catch C:R:S ->
            ct:fail({C, R, S})
    end,
    compare_ordered_lists(T1, T2, F);
compare_ordered_lists([], [], _) ->
    ok.

test_equivalence_between_files(Config, File1, File2) ->
    CfgPath = ejabberd_helper:data(Config, File1),
    State1 = mongoose_config_parser_cfg:parse_file(CfgPath),
    Hosts1 = mongoose_config_parser:state_to_host_opts(State1),
    Opts1 = mongoose_config_parser:state_to_opts(State1),

    TOMLPath = ejabberd_helper:data(Config, File2),
    State2 = mongoose_config_parser_toml:parse_file(TOMLPath),
    Hosts2 = mongoose_config_parser:state_to_host_opts(State2),
    Opts2 = mongoose_config_parser:state_to_opts(State2),
    ?eq(Hosts1, Hosts2),
    compare_unordered_lists(lists:filter(fun filter_config/1, Opts1), Opts2,
                            fun handle_config_option/2).<|MERGE_RESOLUTION|>--- conflicted
+++ resolved
@@ -86,12 +86,9 @@
                          auth_ldap_base,
                          auth_ldap_uids,
                          auth_ldap_filter,
-<<<<<<< HEAD
                          auth_ldap_dn_filter,
                          auth_ldap_local_filter,
                          auth_ldap_deref,
-                         auth_extauth_instances]}
-=======
                          auth_extauth_instances]},
      {pool, [parallel], [pool_type,
                          pool_tag,
@@ -104,7 +101,6 @@
                          pool_rdbms_server,
                          pool_rdbms_port,
                          pool_rdbms_tls]}
->>>>>>> 214f9821
     ].
 
 init_per_suite(Config) ->
@@ -787,12 +783,11 @@
 parse_listener(Type, Opts) ->
     parse(#{<<"listen">> => #{Type => [Opts#{<<"port">> => 5222}]}}).
 
-<<<<<<< HEAD
 %% helpers for 'auth' tests
 
 parse_auth_ldap(Opts) ->
     parse(#{<<"auth">> => #{<<"ldap">> => Opts}}).
-=======
+
 %% helpers for 'pool' tests
 
 pool_config(Pool) ->
@@ -810,7 +805,6 @@
       <<"database">> => <<"db">>,
       <<"username">> => <<"dbuser">>,
       <<"password">> => <<"secret">>}.
->>>>>>> 214f9821
 
 %% helpers for 'equivalence' tests
 
