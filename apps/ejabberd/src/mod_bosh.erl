--- conflicted
+++ resolved
@@ -381,17 +381,7 @@
     strip_ok(cowboy_req:reply(405, ac_all(?DEFAULT_ALLOW_ORIGIN),
                               <<"Use POST request method">>, Req)).
 
-<<<<<<< HEAD
-
--spec not_implemented_error(cowboy_req:req()) -> cowboy_req:req().
-not_implemented_error(Req) ->
-    strip_ok(cowboy_req:reply(400, ac_all(?DEFAULT_ALLOW_ORIGIN),
-                              <<"Not implemented yet">>, Req)).
-
-
 -spec strip_ok({'ok',cowboy_req:req()}) -> cowboy_req:req().
-=======
->>>>>>> b39c2804
 strip_ok({ok, Req}) ->
     Req.
 
