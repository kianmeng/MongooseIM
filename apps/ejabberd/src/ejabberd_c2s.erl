--- conflicted
+++ resolved
@@ -73,39 +73,6 @@
 %% pres_a contains all the presence available send (either through roster mechanism or directed).
 %% Directed presence unavailable remove user from pres_a.
 -record(state, {socket,
-<<<<<<< HEAD
-		sockmod,
-		socket_monitor,
-		xml_socket,
-		streamid,
-		sasl_state,
-		access,
-		shaper,
-		zlib = {false, 0},
-		tls = false,
-		tls_required = false,
-		tls_enabled = false,
-		tls_options = [],
-		authenticated = false,
-		jid,
-		user = <<>>, server = ?MYNAME, resource = <<>>,
-		sid,
-		pres_t = ?SETS:new(),
-		pres_f = ?SETS:new(),
-		pres_a = ?SETS:new(),
-		pres_i = ?SETS:new(),
-		pending_invitations = [],
-		pres_last, pres_pri,
-		pres_timestamp,
-		pres_invis = false,
-		privacy_list = #userlist{},
-		conn = unknown,
-		auth_module = unknown,
-		ip,
-		aux_fields = [],
-		lang}).
-
-=======
                 sockmod :: ejabberd:sockmod(),
                 socket_monitor,
                 xml_socket,
@@ -113,7 +80,7 @@
                 sasl_state,
                 access,
                 shaper,
-                zlib = false          :: boolean(),
+                zlib = {false, 0}          :: {boolean(), integer()},
                 tls = false           :: boolean(),
                 tls_required = false  :: boolean(),
                 tls_enabled = false   :: boolean(),
@@ -156,7 +123,6 @@
 -type fsm_return() :: {'stop', Reason :: 'normal', state()}
                     | {'next_state', statename(), state()}
                     | {'next_state', statename(), state(), Timeout :: integer()}.
->>>>>>> 2e072d1e
 %-define(DBGFSM, true).
 
 -ifdef(DBGFSM).
@@ -223,19 +189,11 @@
 -spec get_aux_field(Key :: aux_key(),
                     State :: state()) -> 'error' | {'ok', aux_value()}.
 get_aux_field(Key, #state{aux_fields = Opts}) ->
-<<<<<<< HEAD
     case lists:keyfind(Key, 1, Opts) of
-	{_, Val} ->
-	    {ok, Val};
-	_ ->
-	    error
-=======
-    case lists:keysearch(Key, 1, Opts) of
-        {value, {_, Val}} ->
-            {ok, Val};
-        _ ->
-            error
->>>>>>> 2e072d1e
+		{_, Val} ->
+	    	{ok, Val};
+		_ ->
+	    	error
     end.
 
 
@@ -294,7 +252,6 @@
 %%          {stop, StopReason}
 %%----------------------------------------------------------------------
 init([{SockMod, Socket}, Opts]) ->
-<<<<<<< HEAD
     Access = case lists:keyfind(access, 1, Opts) of
 		 {_, A} -> A;
 		 _ -> all
@@ -312,22 +269,6 @@
                {_, ZlibLimit} -> {true, ZlibLimit};
                _ -> {false, 0}
            end,
-=======
-    Access = case lists:keysearch(access, 1, Opts) of
-                 {value, {_, A}} -> A;
-                 _ -> all
-             end,
-    Shaper = case lists:keysearch(shaper, 1, Opts) of
-                 {value, {_, S}} -> S;
-                 _ -> none
-             end,
-    XMLSocket =
-        case lists:keysearch(xml_socket, 1, Opts) of
-            {value, {_, XS}} -> XS;
-            _ -> false
-        end,
-    Zlib = lists:member(zlib, Opts),
->>>>>>> 2e072d1e
     StartTLS = lists:member(starttls, Opts),
     StartTLSRequired = lists:member(starttls_required, Opts),
     TLSEnabled = lists:member(tls, Opts),
@@ -411,7 +352,6 @@
                             case StateData#state.authenticated of
                                 false ->
                     SASLState =
-<<<<<<< HEAD
 					cyrsasl:server_new(
 					  <<"jabber">>, Server, <<>>, [],
 					  fun(U) ->
@@ -547,143 +487,6 @@
 	    send_element(StateData, ?INVALID_NS_ERR),
 	    send_trailer(StateData),
 	    {stop, normal, StateData}
-=======
-                                        cyrsasl:server_new(
-                                          <<"jabber">>, Server, <<>>, [],
-                                          fun(U) ->
-                                                  ejabberd_auth:get_password_with_authmodule(
-                                                    U, Server)
-                                          end,
-                                          fun(U, P) ->
-                                                  ejabberd_auth:check_password_with_authmodule(
-                                                    U, Server, P)
-                                          end,
-                                          fun(U, P, D, DG) ->
-                                                  ejabberd_auth:check_password_with_authmodule(
-                                                    U, Server, P, D, DG)
-                                          end),
-                                    Mechs = lists:map(
-                                              fun(S) ->
-                                      #xmlel{name = <<"mechanism">>,
-                             children = [#xmlcdata{content = S}]}
-                              end, cyrsasl:listmech(Server)),
-                    SockMod =
-                         (StateData#state.sockmod):get_sockmod(
-                           StateData#state.socket),
-                    Zlib = StateData#state.zlib,
-                    CompressFeature =
-                        case Zlib andalso
-                              ((SockMod == gen_tcp) orelse
-                               (SockMod == tls)) of
-                            true ->
-                                [#xmlel{name = <<"compression">>,
-                                        attrs = [{<<"xmlns">>, ?NS_FEATURE_COMPRESS}],
-                                        children = [#xmlel{name = <<"method">>,
-                                                           children = [#xmlcdata{content = <<"zlib">>}]}]}];
-                            _ ->
-                                []
-                        end,
-                    TLS = StateData#state.tls,
-                    TLSEnabled = StateData#state.tls_enabled,
-                    TLSRequired = StateData#state.tls_required,
-                    TLSFeature =
-                        case  (TLS == true) andalso
-                             (TLSEnabled == false) andalso
-                             (SockMod == gen_tcp) of
-                            true ->
-                                case TLSRequired of
-                                    true ->
-                                        [#xmlel{name = <<"starttls">>,
-                                                attrs = [{"xmlns", ?NS_TLS}],
-                                                children = [#xmlel{name = <<"required">>}]}];
-                                    _ ->
-                                        [#xmlel{name = <<"starttls">>,
-                                                attrs = [{<<"xmlns">>, ?NS_TLS}]}]
-                                end;
-                            false ->
-                                []
-                        end,
-                    send_element(StateData,
-                                 #xmlel{name = <<"stream:features">>,
-                                        children = TLSFeature ++ CompressFeature ++
-                                                   [#xmlel{name = <<"mechanisms">>,
-                                                           attrs = [{<<"xmlns">>, ?NS_SASL}],
-                                                           children = Mechs}] ++
-                                                   ejabberd_hooks:run_fold(
-                                                     c2s_stream_features,
-                                                     Server,
-                                                     [], [Server])}),
-                    fsm_next_state(wait_for_feature_request,
-                               StateData#state{
-                                 server = Server,
-                                 sasl_state = SASLState,
-                                 lang = Lang});
-                                _ ->
-                                    case StateData#state.resource of
-                                        <<>> ->
-                                            RosterVersioningFeature =
-                                                ejabberd_hooks:run_fold(
-                                                  roster_get_versioning_feature,
-                                                  Server, [], [Server]),
-                                            StreamFeatures =
-                                                [#xmlel{name = <<"bind">>,
-                                                        attrs = [{<<"xmlns">>, ?NS_BIND}]},
-                                                 #xmlel{name = <<"session">>,
-                                                        attrs = [{<<"xmlns">>, ?NS_SESSION}]}]
-                                               ++ RosterVersioningFeature
-                                              ++ ejabberd_hooks:run_fold(
-                                                   c2s_stream_features,
-                                                   Server,
-                                                   [], [Server]),
-                                            send_element(
-                                              StateData,
-                                              #xmlel{name = <<"stream:features">>,
-                                                     children = StreamFeatures}),
-                                            fsm_next_state(wait_for_bind,
-                                                       StateData#state{
-                                                         server = Server,
-                                                         lang = Lang});
-                                        _ ->
-                                            send_element(
-                                              StateData,
-                                              #xmlel{name = <<"stream:features">>}),
-                                            fsm_next_state(wait_for_session,
-                                                       StateData#state{
-                                                         server = Server,
-                                                         lang = Lang})
-                                    end
-                            end;
-                        _ ->
-                            send_header(StateData, Server, "", DefaultLang),
-                            if
-                                (not StateData#state.tls_enabled) and
-                                StateData#state.tls_required ->
-                                    send_element(
-                                      StateData,
-                                      ?POLICY_VIOLATION_ERR(
-                                         Lang,
-                                         "Use of STARTTLS required")),
-                                    send_trailer(StateData),
-                                    {stop, normal, StateData};
-                                true ->
-                                    fsm_next_state(wait_for_auth,
-                                                   StateData#state{
-                                                     server = Server,
-                                                     lang = Lang})
-                            end
-                    end;
-                _ ->
-                    send_header(StateData, ?MYNAME, "", DefaultLang),
-                    send_element(StateData, ?HOST_UNKNOWN_ERR),
-                    send_trailer(StateData),
-                    {stop, normal, StateData}
-            end;
-        _ ->
-            send_header(StateData, ?MYNAME, "", DefaultLang),
-            send_element(StateData, ?INVALID_NS_ERR),
-            send_trailer(StateData),
-            {stop, normal, StateData}
->>>>>>> 2e072d1e
     end;
 wait_for_stream(timeout, StateData) ->
     {stop, normal, StateData};
@@ -708,15 +511,14 @@
                     State :: state()) -> fsm_return().
 wait_for_auth({xmlstreamelement, El}, StateData) ->
     case is_auth_packet(El) of
-<<<<<<< HEAD
 	{auth, _ID, get, {U, _, _, _}} ->
 	    XE = jlib:make_result_iq_reply(El),
-	    case U of
-		<<>> ->
-		    UCdata = [];
-		_ ->
-		    UCdata = [#xmlcdata{content = U}]
-	    end,
+        UCdata = case U of
+                     <<>> ->
+                         [];
+                     _ ->
+                         [#xmlcdata{content = U}]
+                 end,
 	    Res = case ejabberd_auth:plain_password_required(
 			 StateData#state.server) of
 		      false ->
@@ -727,27 +529,6 @@
 			                                                 children = UCdata},
 			                                          #xmlel{name = <<"password">>},
 			                                          #xmlel{name = <<"digest">>},
-=======
-        {auth, _ID, get, {U, _, _, _}} ->
-            XE = #xmlel{name = _Name,
-                        attrs = _Attrs} = jlib:make_result_iq_reply(El),
-            case U of
-                <<>> ->
-                    UCdata = [];
-                _ ->
-                    UCdata = [#xmlcdata{content = U}]
-            end,
-            Res = case ejabberd_auth:plain_password_required(
-                         StateData#state.server) of
-                      false ->
-                          XE#xmlel{children = [#xmlel{name = <<"query">>,
-                                                      attrs = [{<<"xmlns">>,
-                                                                ?NS_AUTH}],
-                                                      children = [#xmlel{name = <<"username">>,
-                                                                         children = UCdata},
-                                                                  #xmlel{name = <<"password">>},
-                                                                  #xmlel{name = <<"digest">>},
->>>>>>> 2e072d1e
                                                                   #xmlel{name = <<"resource">>}]}]};
                       true ->
                           XE#xmlel{children = [#xmlel{name = <<"query">>,
@@ -944,7 +725,6 @@
                           xml:element_to_binary(
                              #xmlel{name = <<"proceed">>,
                                     attrs = [{<<"xmlns">>, ?NS_TLS}]})),
-<<<<<<< HEAD
 	    fsm_next_state(wait_for_stream,
 			   StateData#state{socket = TLSSocket,
 					   streamid = new_id(),
@@ -995,58 +775,6 @@
 		    process_unauthenticated_stanza(StateData, El),
 		    fsm_next_state(wait_for_feature_request, StateData)
 	    end
-=======
-            fsm_next_state(wait_for_stream,
-                           StateData#state{socket = TLSSocket,
-                                           streamid = new_id(),
-                                           tls_enabled = true
-                                          });
-        {?NS_COMPRESS_BIN, <<"compress">>} when Zlib == true,
-                                        ((SockMod == gen_tcp) or
-                                         (SockMod == tls)) ->
-            case xml:get_subtag(El, <<"method">>) of
-                false ->
-                    send_element(StateData,
-                                 #xmlel{name = <<"failure">>,
-                                        attrs = [{<<"xmlns">>, ?NS_COMPRESS}],
-                                        children = [#xmlel{name = <<"setup-failed">>}]}),
-                    fsm_next_state(wait_for_feature_request, StateData);
-                Method ->
-                    case xml:get_tag_cdata(Method) of
-                        <<"zlib">> ->
-                            Socket = StateData#state.socket,
-                            ZlibSocket = (StateData#state.sockmod):compress(
-                                           Socket,
-                                           xml:element_to_binary(
-                                              #xmlel{name = <<"compressed">>,
-                                                     attrs = [{<<"xmlns">>, ?NS_COMPRESS}]})),
-                            fsm_next_state(wait_for_stream,
-                             StateData#state{socket = ZlibSocket,
-                                             streamid = new_id()
-                                            });
-                        _ ->
-                            send_element(StateData,
-                                         #xmlel{name = <<"failure">>,
-                                                attrs = [{<<"xmlns">>, ?NS_COMPRESS}],
-                                                children = [#xmlel{name = <<"unsupported-method">>}]}),
-                            fsm_next_state(wait_for_feature_request,
-                                           StateData)
-                    end
-            end;
-        _ ->
-            if
-                (SockMod == gen_tcp) and TLSRequired ->
-                    Lang = StateData#state.lang,
-                    send_element(StateData, ?POLICY_VIOLATION_ERR(
-                                               Lang,
-                                               "Use of STARTTLS required")),
-                    send_trailer(StateData),
-                    {stop, normal, StateData};
-                true ->
-                    process_unauthenticated_stanza(StateData, El),
-                    fsm_next_state(wait_for_feature_request, StateData)
-            end
->>>>>>> 2e072d1e
     end;
 wait_for_feature_request(timeout, StateData) ->
     {stop, normal, StateData};
@@ -1278,12 +1006,8 @@
 session_established({xmlstreamend, _Name}, StateData) ->
     send_trailer(StateData),
     {stop, normal, StateData};
-<<<<<<< HEAD
 
 session_established({xmlstreamerror, <<"XML stanza is too big">> = E}, StateData) ->
-=======
-session_established({xmlstreamerror, "XML stanza is too big" = E}, StateData) ->
->>>>>>> 2e072d1e
     send_element(StateData, ?POLICY_VIOLATION_ERR(StateData#state.lang, E)),
     send_trailer(StateData),
     {stop, normal, StateData};
@@ -2634,7 +2358,6 @@
 
 
 fsm_limit_opts(Opts) ->
-<<<<<<< HEAD
     case lists:keyfind(max_fsm_queue, 1, Opts) of
 	{_, N} when is_integer(N) ->
 	    [{max_queue, N}];
@@ -2645,18 +2368,6 @@
 		_ ->
 		    []
 	    end
-=======
-    case lists:keysearch(max_fsm_queue, 1, Opts) of
-        {value, {_, N}} when is_integer(N) ->
-            [{max_queue, N}];
-        _ ->
-            case ejabberd_config:get_local_option(max_fsm_queue) of
-                N when is_integer(N) ->
-                    [{max_queue, N}];
-                _ ->
-                    []
-            end
->>>>>>> 2e072d1e
     end.
 
 
