--- conflicted
+++ resolved
@@ -164,37 +164,6 @@
 	    Msgs
     end.
 
-<<<<<<< HEAD
-
-stop(Host) ->
-    ejabberd_hooks:delete(offline_message_hook, Host,
-			  ?MODULE, store_packet, 50),
-    ejabberd_hooks:delete(resend_offline_messages_hook, Host,
-			  ?MODULE, pop_offline_messages, 50),
-    ejabberd_hooks:delete(remove_user, Host,
-			  ?MODULE, remove_user, 50),
-    ejabberd_hooks:delete(anonymous_purge_hook, Host,
-			  ?MODULE, remove_user, 50),
-    ejabberd_hooks:delete(disco_sm_features, Host, ?MODULE, get_sm_features, 50),
-    ejabberd_hooks:delete(disco_local_features, Host, ?MODULE, get_sm_features, 50),
-    ejabberd_hooks:delete(webadmin_page_host, Host,
-			  ?MODULE, webadmin_page, 50),
-    ejabberd_hooks:delete(webadmin_user, Host,
-			  ?MODULE, webadmin_user, 50),
-    ejabberd_hooks:delete(webadmin_user_parse_query, Host,
-                          ?MODULE, webadmin_user_parse_query, 50),
-    Proc = gen_mod:get_module_proc(Host, ?PROCNAME),
-    exit(whereis(Proc), stop),
-    {wait, Proc}.
-
-get_sm_features(Acc, _From, _To, <<"">>, _Lang) ->
-    Feats = case Acc of
-		{result, I} -> I;
-		_ -> []
-	    end,
-    {result, Feats ++ [?NS_FEATURE_MSGOFFLINE]};
-
-=======
 %% Supervision
 %% ------------------------------------------------------------------
 
@@ -300,40 +269,12 @@
 
 get_sm_features(Acc, _From, _To, <<"">> = _Node, _Lang) ->
     add_feature(Acc, ?NS_FEATURE_MSGOFFLINE);
->>>>>>> 308f6f03
 get_sm_features(_Acc, _From, _To, ?NS_FEATURE_MSGOFFLINE, _Lang) ->
     %% override all lesser features...
     {result, []};
 get_sm_features(Acc, _From, _To, _Node, _Lang) ->
     Acc.
 
-<<<<<<< HEAD
-
-store_packet(From, To, Packet) ->
-    Type = xml:get_tag_attr_s(<<"type">>, Packet),
-    if
-	(Type /= <<"error">>) and (Type /= <<"groupchat">>) and
-	(Type /= <<"headline">>) ->
-	    case check_event_chatstates(From, To, Packet) of
-		true ->
-		    #jid{luser = LUser, lserver = LServer} = To,
-		    TimeStamp = now(),
-		    #xmlel{children = Els} = Packet,
-		    Expire = find_x_expire(TimeStamp, Els),
-		    gen_mod:get_module_proc(To#jid.lserver, ?PROCNAME) !
-			#offline_msg{us = {LUser, LServer},
-				     timestamp = TimeStamp,
-				     expire = Expire,
-				     from = From,
-				     to = To,
-				     packet = Packet},
-		    stop;
-		_ ->
-		    ok
-	    end;
-	true ->
-	    ok
-=======
 add_feature({result, Features}, Feature) ->
     {result, Features ++ [Feature]};
 add_feature(_, Feature) ->
@@ -351,7 +292,6 @@
             end;
         false ->
             ok
->>>>>>> 308f6f03
     end.
 
 store_packet(
@@ -401,23 +341,7 @@
 			false ->
 			    true;
 			_ ->
-<<<<<<< HEAD
-			    ID = case xml:get_tag_attr_s(<<"id">>, Packet) of
-				     <<"">> ->
-					 #xmlel{name = <<"id">>};
-				     S ->
-					 #xmlel{name = <<"id">>,
-					        children = [#xmlcdata{content = S}]}
-				 end,
-			    ejabberd_router:route(
-			      To, From, Packet#xmlel{children = [#xmlel{name = <<"x">>,
-					                                attrs = [{<<"xmlns">>,
-					                                          ?NS_EVENT}],
-					                                children = [ID,
-					                                            #xmlel{name = <<"offline">>}]}]}),
-=======
                 ejabberd_router:route(To, From, patch_offline_message(Packet)),
->>>>>>> 308f6f03
 			    true
 		    end;
 		_ ->
@@ -464,11 +388,7 @@
     case xml:get_tag_attr_s(<<"xmlns">>, El) of
 	?NS_EXPIRE ->
 	    Val = xml:get_tag_attr_s(<<"seconds">>, El),
-<<<<<<< HEAD
-	    case catch list_to_integer(binary_to_list(Val)) of
-=======
 	    case catch list_to_integer(Val) of
->>>>>>> 308f6f03
 		{'EXIT', _} ->
 		    never;
 		Int when Int > 0 ->
@@ -490,35 +410,6 @@
 pop_offline_messages(User, Server) ->
     LUser = jlib:nodeprep(User),
     LServer = jlib:nameprep(Server),
-<<<<<<< HEAD
-    US = {LUser, LServer},
-    F = fun() ->
-		Rs = mnesia:wread({offline_msg, US}),
-		mnesia:delete({offline_msg, US}),
-		Rs
-	end,
-    case mnesia:transaction(F) of
-	{atomic, Rs} ->
-	    lists:foreach(
-	      fun(R) ->
-		      XE = #xmlel{children = Els} = R#offline_msg.packet,
-		      ejabberd_sm !
-			  {route,
-			   R#offline_msg.from,
-			   R#offline_msg.to,
-			   XE#xmlel{children = Els ++
-			                         [jlib:timestamp_to_xml(calendar:now_to_universal_time(R#offline_msg.timestamp),
-			                                                utc,
-			                                                jlib:make_jid(<<>>,
-				                                                      Server,
-			                                                              <<>>),
-                                                                        <<"Offline Storage">>), %% TODO: Delete the next three lines once XEP-0091 is Obsolete
-                                                  jlib:timestamp_to_xml(calendar:now_to_universal_time(R#offline_msg.timestamp))]}}
-	      end,
-	      lists:keysort(#offline_msg.timestamp, Rs));
-	_ ->
-	    ok
-=======
     case ?BACKEND:pop_messages(LUser, LServer) of
         {ok, Rs} ->
             lists:map(fun(R) ->
@@ -528,50 +419,11 @@
         {error, Reason} ->
             ?ERROR_MSG("~ts@~ts: pop_messages failed with ~p.", [LUser, LServer, Reason]),
             []
->>>>>>> 308f6f03
     end.
 
 resend_offline_messages(User, Server) ->
     LUser = jlib:nodeprep(User),
     LServer = jlib:nameprep(Server),
-<<<<<<< HEAD
-    US = {LUser, LServer},
-    F = fun() ->
-		Rs = mnesia:wread({offline_msg, US}),
-		mnesia:delete({offline_msg, US}),
-		Rs
-	end,
-    case mnesia:transaction(F) of
-	{atomic, Rs} ->
-	    TS = now(),
-	    Ls ++ lists:map(
-		    fun(R) ->
-			    XE = #xmlel{children = Els} = R#offline_msg.packet,
-			    {route,
-			     R#offline_msg.from,
-			     R#offline_msg.to,
-			     XE#xmlel{children = Els ++
-			                           [jlib:timestamp_to_xml(calendar:now_to_universal_time(R#offline_msg.timestamp),
-			                                                  utc,
-			                                                  jlib:make_jid(<<>>,
-				                                                        Server,
-				                                                        <<>>),
-				                                          <<"Offline Storage">>), %% TODO: Delete the next three lines once XEP-0091 is Obsolete
-                                                    jlib:timestamp_to_xml(calendar:now_to_universal_time(R#offline_msg.timestamp))]}}
-		    end,
-		    lists:filter(
-		      fun(R) ->
-			    case R#offline_msg.expire of
-				never ->
-				    true;
-				TimeStamp ->
-				    TS < TimeStamp
-			    end
-		      end,
-		      lists:keysort(#offline_msg.timestamp, Rs)));
-	_ ->
-	    Ls
-=======
     case ?BACKEND:pop_messages(LUser, LServer) of
         {ok, Rs} ->
             lists:foreach(fun(R) ->
@@ -580,7 +432,6 @@
               end, Rs);
         {error, _Reason} ->
             ok
->>>>>>> 308f6f03
     end.
 
 route_offline_message(#offline_msg{from=From, to=To}, Packet) ->
@@ -623,160 +474,5 @@
 	      Lang = xml:get_tag_attr_s(<<"xml:lang">>, Packet),
 	      Err = jlib:make_error_reply(
 		      Packet, ?ERRT_RESOURCE_CONSTRAINT(Lang, ErrText)),
-<<<<<<< HEAD
-	      ejabberd_router:route(
-		To,
-		From, Err)
-      end, Msgs).
-
-
-webadmin_page(_, Host,
-	      #request{us = _US,
-		       path = ["user", U, "queue"],
-		       q = Query,
-		       lang = Lang} = _Request) ->
-    Res = user_queue(U, Host, Query, Lang),
-    {stop, Res};
-
-webadmin_page(Acc, _, _) -> Acc.
-
-user_queue(User, Server, Query, Lang) ->
-    US = {jlib:nodeprep(User), jlib:nameprep(Server)},
-    Res = user_queue_parse_query(US, Query),
-    MsgsAll = lists:keysort(#offline_msg.timestamp,
-			    mnesia:dirty_read({offline_msg, US})),
-    Msgs = get_messages_subset(User, Server, MsgsAll),
-    FMsgs =
-	lists:map(
-	  fun(#offline_msg{timestamp = TimeStamp, from = From, to = To,
-			   packet = XE = #xmlel{attrs = Attrs}} = Msg) ->
-		  ID = jlib:encode_base64(binary_to_list(term_to_binary(Msg))),
-		  {{Year, Month, Day}, {Hour, Minute, Second}} =
-		      calendar:now_to_local_time(TimeStamp),
-		  Time = lists:flatten(
-			   io_lib:format(
-			     "~w-~.2.0w-~.2.0w ~.2.0w:~.2.0w:~.2.0w",
-			     [Year, Month, Day, Hour, Minute, Second])),
-		  SFrom = jlib:jid_to_binary(From),
-		  STo = jlib:jid_to_binary(To),
-		  Attrs2 = jlib:replace_from_to_attrs(SFrom, STo, Attrs),
-		  Packet = XE#xmlel{attrs = Attrs2},
-		  FPacket = ejabberd_web_admin:pretty_print_xml(Packet),
-		  ?XE("tr",
-		      [?XAE("td", [{"class", "valign"}], [?INPUT("checkbox", "selected", ID)]),
-		       ?XAC("td", [{"class", "valign"}], Time),
-		       ?XAC("td", [{"class", "valign"}], SFrom),
-		       ?XAC("td", [{"class", "valign"}], STo),
-		       ?XAE("td", [{"class", "valign"}], [?XC("pre", FPacket)])]
-		     )
-	  end, Msgs),
-    [?XC("h1", (io_lib:format(?T("~s's Offline Messages Queue"),
-			      [us_to_list(US)])))] ++
-	case Res of
-	    ok -> [?XREST("Submitted")];
-	    nothing -> []
-	end ++
-	[?XAE("form", [{"action", ""}, {"method", "post"}],
-	      [?XE("table",
-		   [?XE("thead",
-			[?XE("tr",
-			     [?X("td"),
-			      ?XCT("td", "Time"),
-			      ?XCT("td", "From"),
-			      ?XCT("td", "To"),
-			      ?XCT("td", "Packet")
-			     ])]),
-		    ?XE("tbody",
-			if
-			    FMsgs == [] ->
-				[?XE("tr",
-				     [?XAC("td", [{"colspan", "4"}], " ")]
-				    )];
-			    true ->
-				FMsgs
-			end
-		       )]),
-	       ?BR,
-	       ?INPUTT("submit", "delete", "Delete Selected")
-	      ])].
-
-user_queue_parse_query(US, Query) ->
-    case lists:keysearch("delete", 1, Query) of
-	{value, _} ->
-	    Msgs = lists:keysort(#offline_msg.timestamp,
-				 mnesia:dirty_read({offline_msg, US})),
-	    F = fun() ->
-			lists:foreach(
-			  fun(Msg) ->
-				  ID = jlib:encode_base64(
-					 binary_to_list(term_to_binary(Msg))),
-				  case lists:member({"selected", ID}, Query) of
-				      true ->
-					  mnesia:delete_object(Msg);
-				      false ->
-					  ok
-				  end
-			  end, Msgs)
-		end,
-	    mnesia:transaction(F),
-	    ok;
-	false ->
-	    nothing
-    end.
-
-us_to_list({User, Server}) ->
-    jlib:jid_to_binary({User, Server, <<>>}).
-
-get_queue_length(User, Server) ->
-    length(mnesia:dirty_read({offline_msg, {User, Server}})).
-
-get_messages_subset(User, Host, MsgsAll) ->
-    Access = gen_mod:get_module_opt(Host, ?MODULE, access_max_user_messages,
-				    max_user_offline_messages),
-    MaxOfflineMsgs = case get_max_user_messages(Access, User, Host) of
-			 Number when is_integer(Number) -> Number;
-			 _ -> 100
-		     end,
-    Length = length(MsgsAll),
-    get_messages_subset2(MaxOfflineMsgs, Length, MsgsAll).
-
-get_messages_subset2(Max, Length, MsgsAll) when Length =< Max*2 ->
-    MsgsAll;
-get_messages_subset2(Max, Length, MsgsAll) ->
-    FirstN = Max,
-    {MsgsFirstN, Msgs2} = lists:split(FirstN, MsgsAll),
-    MsgsLastN = lists:nthtail(Length - FirstN - FirstN, Msgs2),
-    NoJID = jlib:make_jid(<<"...">>, <<"...">>, <<"">>),
-    IntermediateMsg = #offline_msg{timestamp = now(), from = NoJID, to = NoJID,
-				   packet = #xmlel{name = <<"...">>}},
-    MsgsFirstN ++ [IntermediateMsg] ++ MsgsLastN.
-
-webadmin_user(Acc, User, Server, Lang) ->
-    QueueLen = get_queue_length(jlib:nodeprep(User), jlib:nameprep(Server)),
-    FQueueLen = [?AC("queue/",
-		     integer_to_list(QueueLen))],
-    Acc ++ [?XCT("h3", "Offline Messages:")] ++ FQueueLen ++ [?C(" "), ?INPUTT("submit", "removealloffline", "Remove All Offline Messages")].
-
-webadmin_user_parse_query(_, "removealloffline", User, Server, _Query) ->
-    US = {User, Server},
-    F = fun() ->
-            mnesia:write_lock_table(offline_msg),
-            lists:foreach(
-              fun(Msg) ->
-                      mnesia:delete_object(Msg)
-              end, mnesia:dirty_read({offline_msg, US}))
-        end,
-    case mnesia:transaction(F) of
-         {aborted, Reason} ->
-            ?ERROR_MSG("Failed to remove offline messages: ~p", [Reason]),
-            {stop, error};
-         {atomic, ok} ->
-            ?INFO_MSG("Removed all offline messages for ~s@~s", [User, Server]),
-            {stop, ok}
-    end;
-webadmin_user_parse_query(Acc, _Action, _User, _Server, _Query) ->
-    Acc.
-=======
 	      ejabberd_router:route(To, From, Err)
-      end, Msgs).
->>>>>>> 308f6f03
+      end, Msgs).