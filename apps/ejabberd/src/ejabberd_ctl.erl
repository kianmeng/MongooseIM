--- conflicted
+++ resolved
@@ -315,7 +315,6 @@
     CmdStringU = re:replace(CmdString, "-", "_", [global, {return, list}]),
     Command = list_to_atom(CmdStringU),
     case ejabberd_commands:get_command_format(Command) of
-<<<<<<< HEAD
 	{error, command_unknown} ->
 	    {error, command_unknown};
 	{ArgsFormat, ResultFormat} ->
@@ -334,26 +333,6 @@
 				   [CmdString, NumCompa, TextCompa]),
 		     wrong_command_arguments}
 	    end
-=======
-        {error, command_unknown} ->
-            {error, command_unknown};
-        {ArgsFormat, ResultFormat} ->
-            case (catch format_args(Args, ArgsFormat)) of
-                ArgsFormatted when is_list(ArgsFormatted) ->
-                    Result = ejabberd_commands:execute_command(AccessCommands, Auth, Command,
-                                                               ArgsFormatted),
-                    format_result(Result, ResultFormat);
-                {'EXIT', {function_clause,[{lists,zip,[A1, A2]} | _]}} ->
-                    {NumCompa, TextCompa} =
-                        case {length(A1), length(A2)} of
-                            {L1, L2} when L1 < L2 -> {L2-L1, "less argument"};
-                            {L1, L2} when L1 > L2 -> {L1-L2, "more argument"}
-                        end,
-                    {io_lib:format("Error: the command ~p requires ~p ~s.",
-                                   [CmdString, NumCompa, TextCompa]),
-                     wrong_command_arguments}
-            end
->>>>>>> 2e072d1e
     end.
 
 
