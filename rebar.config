--- conflicted
+++ resolved
@@ -26,13 +26,8 @@
     mod_mam_cassandra_arch_params,
     mod_mam_cassandra_prefs_params, mod_mam_muc_cassandra_arch_params,
     mod_pubsub_db_backend, mod_revproxy_dynamic,
-<<<<<<< HEAD
     mod_routing_machine,
-    mod_shared_roster, mod_smart_markers_backend, mongoose_rdbms_type,
-=======
-    mod_roster_backend, mod_routing_machine,
     mod_shared_roster, mongoose_rdbms_type,
->>>>>>> 4c8d7fd9
     %% Deprecated functions
     {crypto, rand_uniform, 2},
     {ranch, start_listener, 6},
