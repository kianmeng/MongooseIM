%% Spec examples:
%%
%%   {suites, "tests", amp_SUITE}.
%%   {groups, "tests", amp_SUITE, [discovery]}.
%%   {groups, "tests", amp_SUITE, [discovery], {cases, [stream_feature_test]}}.
%%   {cases, "tests", amp_SUITE, [stream_feature_test]}.
%%
%% For more info see:
%% http://www.erlang.org/doc/apps/common_test/run_test_chapter.html#test_specifications

%% do not remove below SUITE if testing mongoose
{suites, "tests", mongoose_sanity_checks_SUITE}.

{suites, "tests", rdbms_SUITE}.
{suites, "tests", race_conditions_SUITE}.
{suites, "tests", acc_e2e_SUITE}.
{suites, "tests", accounts_SUITE}.
{suites, "tests", adhoc_SUITE}.
{suites, "tests", amp_big_SUITE}.
{suites, "tests", anonymous_SUITE}.
{suites, "tests", bosh_SUITE}.
{suites, "tests", carboncopy_SUITE}.
{suites, "tests", cluster_commands_SUITE}.
{suites, "tests", conf_reload_SUITE}.
{suites, "tests", connect_SUITE}.
{suites, "tests", component_SUITE}.
{suites, "tests", disco_and_caps_SUITE}.
{suites, "tests", ejabberdctl_SUITE}.
{suites, "tests", inbox_SUITE}.
{suites, "tests", jingle_SUITE}.
{suites, "tests", last_SUITE}.
{suites, "tests", login_SUITE}.
{suites, "tests", mam_SUITE}.
{suites, "tests", metrics_api_SUITE}.
{suites, "tests", metrics_c2s_SUITE}.
{suites, "tests", metrics_roster_SUITE}.
{suites, "tests", metrics_register_SUITE}.
{suites, "tests", metrics_session_SUITE}.
{suites, "tests", mod_aws_sns_SUITE}.
{suites, "tests", mod_blocking_SUITE}.
{suites, "tests", mod_http_notification_SUITE}.
{suites, "tests", mod_http_upload_SUITE}.
{suites, "tests", mod_ping_SUITE}.
{suites, "tests", mod_time_SUITE}.
{suites, "tests", mod_version_SUITE}.
{suites, "tests", muc_SUITE}.
{suites, "tests", muc_light_SUITE}.
{suites, "tests", muc_light_legacy_SUITE}.
{suites, "tests", muc_http_api_SUITE}.
{suites, "tests", muc_light_http_api_SUITE}.
{suites, "tests", oauth_SUITE}.
{suites, "tests", offline_SUITE}.
{suites, "tests", pep_SUITE}.
{suites, "tests", presence_SUITE}.
{suites, "tests", privacy_SUITE}.
{suites, "tests", private_SUITE}.
{suites, "tests", pubsub_SUITE}.
{suites, "tests", push_SUITE}.
{suites, "tests", push_integration_SUITE}.
{suites, "tests", push_pubsub_SUITE}.
{suites, "tests", rest_SUITE}.
{suites, "tests", rest_client_SUITE}.
{suites, "tests", s2s_SUITE}.
{suites, "tests", sasl_SUITE}.
{suites, "tests", shared_roster_SUITE}.
{suites, "tests", sic_SUITE}.
{suites, "tests", sm_SUITE}.
{suites, "tests", users_api_SUITE}.
{suites, "tests", vcard_simple_SUITE}.
{suites, "tests", vcard_SUITE}.
{suites, "tests", websockets_SUITE}.
{suites, "tests", xep_0352_csi_SUITE}.
{suites, "tests", mod_global_distrib_SUITE}.
{suites, "tests", mongoose_cassandra_SUITE}.
{suites, "tests", mongoose_elasticsearch_SUITE}.

{config, ["test.config"]}.
{logdir, "ct_report"}.

%% ct_tty_hook will log CT failures to TTY verbosely
%% ct_mongoose_hook will:
%% * log suite start/end events in the MongooseIM console
%% * ensure preset value is passed to ct Config
%% * check server's purity after SUITE
<<<<<<< HEAD
{ct_hooks, [ct_groups_summary_hook, ct_tty_hook, ct_mongoose_hook, ct_progress_hook,
=======
{ct_hooks, [ct_tty_hook, ct_mongoose_hook, ct_progress_hook,
            ct_markdown_errors_hook,
>>>>>>> 14658584
            {ct_mongoose_log_hook, [ejabberd_node, ejabberd_cookie]},
            {ct_mongoose_log_hook, [ejabberd2_node, ejabberd_cookie]}
           ]}.

%% To enable printing group and case enters on server side
%%{ct_hooks, [{ct_mongoose_hook, [print_group, print_case]}]}.<|MERGE_RESOLUTION|>--- conflicted
+++ resolved
@@ -82,12 +82,8 @@
 %% * log suite start/end events in the MongooseIM console
 %% * ensure preset value is passed to ct Config
 %% * check server's purity after SUITE
-<<<<<<< HEAD
 {ct_hooks, [ct_groups_summary_hook, ct_tty_hook, ct_mongoose_hook, ct_progress_hook,
-=======
-{ct_hooks, [ct_tty_hook, ct_mongoose_hook, ct_progress_hook,
             ct_markdown_errors_hook,
->>>>>>> 14658584
             {ct_mongoose_log_hook, [ejabberd_node, ejabberd_cookie]},
             {ct_mongoose_log_hook, [ejabberd2_node, ejabberd_cookie]}
            ]}.
