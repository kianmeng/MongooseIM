--- conflicted
+++ resolved
@@ -51,13 +51,9 @@
      db_deleted_from_one_node_while_service_disabled_on_another,
      db_inserted_from_one_node_while_service_disabled_on_another,
      db_reinserted_from_one_node_while_service_disabled_on_another,
-<<<<<<< HEAD
      db_out_of_sync_restarts_service,
      db_crash_on_initial_load_restarts_service,
-     db_restarts_properly
-=======
-     db_out_of_sync_crashes_node,
-     db_initial_load_crashes_node,
+     db_restarts_properly,
      cli_can_insert_domain,
      cli_can_disable_domain,
      cli_can_enable_domain,
@@ -111,7 +107,6 @@
      rest_delete_domain_fails_if_service_disabled,
      rest_enable_domain_fails_if_db_fails,
      rest_enable_domain_fails_if_service_disabled
->>>>>>> bfc788d3
     ].
 
 -define(APPS, [inets, crypto, ssl, ranch, cowlib, cowboy]).
@@ -164,27 +159,6 @@
     maybe_setup_meck(db_crash_on_initial_load_restarts_service),
     init_with(mim(), [], []),
     Config;
-init_per_testcase(rest_insert_domain_fails_if_db_fails, Config) ->
-    setup_meck(sql_insert_domain_fails),
-    init_per_testcase(generic, Config);
-init_per_testcase(cli_insert_domain_fails_if_db_fails, Config) ->
-    setup_meck(sql_insert_domain_fails),
-    init_per_testcase(generic, Config);
-init_per_testcase(rest_delete_domain_fails_if_db_fails, Config) ->
-    setup_meck(sql_delete_domain_fails),
-    init_per_testcase(generic, Config);
-init_per_testcase(cli_delete_domain_fails_if_db_fails, Config) ->
-    setup_meck(sql_delete_domain_fails),
-    init_per_testcase(generic, Config);
-init_per_testcase(rest_enable_domain_fails_if_db_fails, Config) ->
-    setup_meck(sql_enable_domain_fails),
-    init_per_testcase(generic, Config);
-init_per_testcase(cli_enable_domain_fails_if_db_fails, Config) ->
-    setup_meck(sql_enable_domain_fails),
-    init_per_testcase(generic, Config);
-init_per_testcase(cli_disable_domain_fails_if_db_fails, Config) ->
-    setup_meck(sql_disable_domain_fails),
-    init_per_testcase(generic, Config);
 init_per_testcase(TestcaseName, Config) ->
     maybe_setup_meck(TestcaseName),
     ServiceEnabled = proplists:get_value(service, Config, false),
@@ -209,7 +183,6 @@
 service_opts(_) ->
     [].
 
-<<<<<<< HEAD
 end_per_testcase(TestcaseName, Config) ->
     case TestcaseName of
         db_out_of_sync_restarts_service ->
@@ -217,26 +190,6 @@
         _ -> ok
     end,
     maybe_teardown_meck(TestcaseName),
-=======
-end_per_testcase(db_initial_load_crashes_node, Config) ->
-    teardown_meck(),
-    end_per_testcase(generic, Config);
-end_per_testcase(db_out_of_sync_crashes_node, Config) ->
-    rpc(mim(), sys, resume, [service_domain_db]),
-    teardown_meck(),
-    end_per_testcase(generic, Config);
-end_per_testcase(C, Config)
-    when C == rest_insert_domain_fails_if_db_fails;
-         C == rest_delete_domain_fails_if_db_fails;
-         C == rest_enable_domain_fails_if_db_fails;
-         C == cli_insert_domain_fails_if_db_fails;
-         C == cli_delete_domain_fails_if_db_fails;
-         C == cli_enable_domain_fails_if_db_fails;
-         C == cli_disable_domain_fails_if_db_fails ->
-    teardown_meck(),
-    end_per_testcase(generic, Config);
-end_per_testcase(_TestcaseName, Config) ->
->>>>>>> bfc788d3
     service_disabled(mim()),
     service_disabled(mim2()),
     erase_database(mim()),
@@ -504,7 +457,6 @@
     true = rpc(mim(), meck, num_calls, [service_domain_db, restart, 0]) > 0,
     ok.
 
-<<<<<<< HEAD
 db_restarts_properly(_) ->
     PID = rpc(mim(), erlang, whereis, [service_domain_db]),
     ok = rpc(mim(), service_domain_db, restart, []),
@@ -513,7 +465,7 @@
             PID2 =/= PID
         end,
     mongoose_helper:wait_until(F, true, #{time_left => timer:seconds(15)}).
-=======
+
 cli_can_insert_domain(Config) ->
     {"Added\n", 0} =
         ejabberdctl("insert_domain", [<<"example.db">>, <<"type1">>], Config),
@@ -604,7 +556,7 @@
 cli_enable_domain_fails_if_db_fails(Config) ->
     {"Error: \"Database error\"\n", 1} =
         ejabberdctl("enable_domain", [<<"example.db">>], Config).
-    
+
 cli_enable_domain_fails_if_service_disabled(Config) ->
     service_disabled(mim()),
     {"Error: \"Service disabled\"\n", 1} =
@@ -784,7 +736,6 @@
     {{<<"403">>, <<"Forbidden">>},
      {[{<<"what">>, <<"domain is static">>}]}} =
         rest_patch_enabled(<<"example.cfg">>, true).
->>>>>>> bfc788d3
 
 %%--------------------------------------------------------------------
 %% Helpers
@@ -876,7 +827,25 @@
 ensure_nodes_know_each_other() ->
     pong = rpc(mim2(), net_adm, ping, [maps:get(node, mim())]).
 
-<<<<<<< HEAD
+maybe_setup_meck(TC) when TC =:= rest_insert_domain_fails_if_db_fails;
+                          TC =:= cli_insert_domain_fails_if_db_fails ->
+    ok = rpc(mim(), meck, new, [mongoose_domain_sql, [passthrough, no_link]]),
+    ok = rpc(mim(), meck, expect, [mongoose_domain_sql, insert_domain, 2,
+                                   {error, {db_error, simulated_db_error}}]);
+maybe_setup_meck(TC) when TC =:= rest_delete_domain_fails_if_db_fails;
+                          TC =:= cli_delete_domain_fails_if_db_fails ->
+    ok = rpc(mim(), meck, new, [mongoose_domain_sql, [passthrough, no_link]]),
+    ok = rpc(mim(), meck, expect, [mongoose_domain_sql, delete_domain, 2,
+                                   {error, {db_error, simulated_db_error}}]);
+maybe_setup_meck(TC) when TC =:= rest_enable_domain_fails_if_db_fails;
+                          TC =:= cli_enable_domain_fails_if_db_fails ->
+    ok = rpc(mim(), meck, new, [mongoose_domain_sql, [passthrough, no_link]]),
+    ok = rpc(mim(), meck, expect, [mongoose_domain_sql, enable_domain, 1,
+                                   {error, {db_error, simulated_db_error}}]);
+maybe_setup_meck(cli_disable_domain_fails_if_db_fails) ->
+    ok = rpc(mim(), meck, new, [mongoose_domain_sql, [passthrough, no_link]]),
+    ok = rpc(mim(), meck, expect, [mongoose_domain_sql, disable_domain, 1,
+                                   {error, {db_error, simulated_db_error}}]);
 maybe_setup_meck(db_crash_on_initial_load_restarts_service) ->
     ok = rpc(mim(), meck, new, [mongoose_domain_sql, [passthrough, no_link]]),
     ok = rpc(mim(), meck, expect, [mongoose_domain_sql, select_from, 2, something_strange]),
@@ -888,33 +857,8 @@
 maybe_setup_meck(_TestCase) ->
     ok.
 
-maybe_teardown_meck(TC) when TC =:= db_crash_on_initial_load_restarts_service;
-                             TC =:= db_out_of_sync_restarts_service ->
-    rpc(mim(), meck, unload, []);
-maybe_teardown_meck(_TestCase) -> ok.
-=======
-setup_meck(sql_insert_domain_fails) ->
-    ok = rpc(mim(), meck, new, [mongoose_domain_sql, [passthrough, no_link]]),
-    ok = rpc(mim(), meck, expect, [mongoose_domain_sql, insert_domain, 2, {error, {db_error, simulated_db_error}}]);
-setup_meck(sql_delete_domain_fails) ->
-    ok = rpc(mim(), meck, new, [mongoose_domain_sql, [passthrough, no_link]]),
-    ok = rpc(mim(), meck, expect, [mongoose_domain_sql, delete_domain, 2, {error, {db_error, simulated_db_error}}]);
-setup_meck(sql_enable_domain_fails) ->
-    ok = rpc(mim(), meck, new, [mongoose_domain_sql, [passthrough, no_link]]),
-    ok = rpc(mim(), meck, expect, [mongoose_domain_sql, enable_domain, 1, {error, {db_error, simulated_db_error}}]);
-setup_meck(sql_disable_domain_fails) ->
-    ok = rpc(mim(), meck, new, [mongoose_domain_sql, [passthrough, no_link]]),
-    ok = rpc(mim(), meck, expect, [mongoose_domain_sql, disable_domain, 1, {error, {db_error, simulated_db_error}}]);
-setup_meck(db_initial_load_crashes_node) ->
-    ok = rpc(mim(), meck, new, [mongoose_domain_sql, [passthrough, no_link]]),
-    ok = rpc(mim(), meck, expect, [mongoose_domain_sql, select_from, 2, something_strange]),
-    ok = rpc(mim(), meck, new, [mongoose_domain_utils, [passthrough, no_link]]),
-    ok = rpc(mim(), meck, expect, [mongoose_domain_utils, halt_node, 1, ok]);
-setup_meck(db_out_of_sync_crashes_node) ->
-    ok = rpc(mim(), meck, new, [mongoose_domain_utils, [passthrough, no_link]]),
-    ok = rpc(mim(), meck, expect, [mongoose_domain_utils, halt_node, 1, ok]).
-
-teardown_meck() ->
+maybe_teardown_meck(_) ->
+    %% running unload meck makes no harm even if nothing is mocked
     rpc(mim(), meck, unload, []).
 
 rest_patch_enabled(Domain, Enabled) ->
@@ -944,5 +888,4 @@
 patch_custom(Role, Path, Body) ->
     rest_helper:make_request(#{ role => Role, method => <<"PATCH">>,
                                 path => Path,
-                                body => Body }).
->>>>>>> bfc788d3
+                                body => Body }).