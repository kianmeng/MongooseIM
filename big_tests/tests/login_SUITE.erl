--- conflicted
+++ resolved
@@ -390,20 +390,6 @@
 %%--------------------------------------------------------------------
 
 config_ejabberd_node_tls(Config) ->
-<<<<<<< HEAD
-    Config1 = ejabberd_node_utils:init(Config),
-    ejabberd_node_utils:backup_config_file(Config1),
-    ejabberd_node_utils:modify_config_file([{tls_config, "certfile = \"" ++ ?CERT_FILE ++ "\"\n"
-                                                         "  tls.mode = \"tls\""}], Config1),
-    ejabberd_node_utils:restart_application(mongooseim),
-    Config1.
-
-configure_digest(Config) ->
-    Config1 = ejabberd_node_utils:init(Config),
-    ejabberd_node_utils:backup_config_file(Config1),
-    ejabberd_node_utils:modify_config_file([{sasl_mechanisms, "sasl_mechanisms = [\"cyrsasl_digest\"]"}], Config1),
-    ejabberd_node_utils:restart_application(mongooseim),
-=======
     C2SPort = ct:get_config({hosts, mim, c2s_port}),
     [{_, ejabberd_c2s, Opts} = C2SListener] = mongoose_helper:get_listener_opts(mim(), C2SPort),
     %% replace starttls with tls
@@ -413,7 +399,6 @@
 
 configure_digest(Config) ->
     mongoose_helper:set_sasl_mechanisms(sasl_mechanisms, [cyrsasl_digest]),
->>>>>>> f82a1aae
     mongoose_helper:set_store_password(plain),
     Config.
 
