--- conflicted
+++ resolved
@@ -144,15 +144,8 @@
     config_ejabberd_node_c2s(Config, [starttls]),
     Config;
 init_per_group(session_replacement, Config) ->
-<<<<<<< HEAD
-    config_ejabberd_node_tls(Config,
-                             fun mk_value_for_starttls_config_pattern/0),
-    ejabberd_node_utils:restart_application(mongooseim),
+    config_ejabberd_node_c2s(Config, [starttls]),
     logger_ct_backend:start(),
-=======
-    config_ejabberd_node_c2s(Config, [starttls]),
-    lager_ct_backend:start(),
->>>>>>> a5a3e51c
     Config;
 init_per_group(starttls, Config) ->
     config_ejabberd_node_c2s(Config, [starttls_required]),
